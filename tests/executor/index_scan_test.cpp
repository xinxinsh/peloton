--- conflicted
+++ resolved
@@ -57,14 +57,10 @@
   values.push_back(ValueFactory::GetIntegerValue(110));
 
   // Create index scan desc
-<<<<<<< HEAD
+
   planner::IndexScanPlan::IndexScanDesc index_scan_desc(index, key_column_ids,
-                                                        expr_types, values,
-                                                        std::vector<expression::AbstractExpression*>());
-=======
-  planner::IndexScanNode::IndexScanDesc index_scan_desc(index, key_column_ids,
                                                         expr_types, values, runtime_keys);
->>>>>>> 6085ff59
+
 
   expression::AbstractExpression *predicate = nullptr;
 
@@ -127,14 +123,9 @@
   values.push_back(ValueFactory::GetIntegerValue(70));
 
   // Create index scan desc
-<<<<<<< HEAD
+
   planner::IndexScanPlan::IndexScanDesc index_scan_desc(index, key_column_ids,
-                                                        expr_types, values,
-                                                        std::vector<expression::AbstractExpression*>());
-=======
-  planner::IndexScanNode::IndexScanDesc index_scan_desc(index, key_column_ids,
                                                         expr_types, values, runtime_keys);
->>>>>>> 6085ff59
 
   expression::AbstractExpression *predicate = nullptr;
 
