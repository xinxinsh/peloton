//===----------------------------------------------------------------------===//
//
//                         PelotonDB
//
// bwtree.h
//
// Identification: src/backend/index/bwtree.h
//
// Copyright (c) 2015, Carnegie Mellon University Database Group
//
//===----------------------------------------------------------------------===//

#pragma once

#include "backend/common/logger.h"
#include "backend/index/mapping_table.h"

#include <algorithm>
#include <atomic>
#include <cassert>
#include <cstdint>
#include <iterator>
#include <functional>
#include <set>
#include <limits>
#include <map>
#include <stack>
#include <vector>

namespace peloton {
namespace index {

//===--------------------------------------------------------------------===//
// The BW-Tree
//===--------------------------------------------------------------------===//
template <typename KeyType, typename ValueType, class KeyComparator,
          class ValueComparator>
class BWTree {
  typedef uint64_t pid_t;
  static const pid_t kInvalidPid = std::numeric_limits<pid_t>::max();

 private:
  /// First comes all the node structures
  /// TODO: Figure out packing/padding and alignment

  //===--------------------------------------------------------------------===//
  // Abstract base class of all nodes
  //===--------------------------------------------------------------------===//
  struct Node {
    enum NodeType {
      Inner,
      Leaf,
      DeltaInsert,
      DeltaDelete,
      DeltaMerge,
      DeltaMergeInner,
      DeltaSplit,
      DeltaSplitInner,
      DeltaIndex,
      DeltaDeleteIndex,
      DeltaRemoveLeaf,
      DeltaRemoveInner
    };
    // The type
    NodeType node_type;
  };

  static const std::map<typename Node::NodeType, std::string> kNodeTypeToString;

  //===--------------------------------------------------------------------===//
  // All non-delta nodes are data nodes.  Data nodes contain a high and low
  // fence key, left and right sibling links and a list of keys stored
  // contiguously in this node.
  //
  // There are two types of data nodes, inner nodes store PID links to
  // children (one per key), and leaf nodes that store the values themselves
  //===--------------------------------------------------------------------===//
  struct DataNode : public Node {
    // Low and high fence key
    KeyType low_key;
    KeyType high_key;
    // Left and right sibling links
    pid_t right_link;
    pid_t left_link;
    // The number of entries (keys/values) in this node
    uint32_t num_entries;
    // A (continguous) array of keys
    KeyType* keys;
    // TODO: If sizeof(ValueType) == sizeof(pid_t) we can just use a union:
    // union {
    //   ValueType value;
    //   pid_t child_pid;
    // }* entries;
    // This allows us to unify inner and leaf node types and simplify code
  };

  //===--------------------------------------------------------------------===//
  // Inner nodes
  //===--------------------------------------------------------------------===//
  struct InnerNode : public DataNode {
    // The (contiguous) array of child PID links
    pid_t* children;
  };

  //===--------------------------------------------------------------------===//
  // Leaf nodes
  //===--------------------------------------------------------------------===//
  struct LeafNode : public DataNode {
    // The (contiguous) array of values
    ValueType* vals;
  };

  //===--------------------------------------------------------------------===//
  // A delta node has a type and a pointer to either the next delta node in the
  // chain, or to the base node. Note that this is an abstract base class for
  // all delta nodes
  //===--------------------------------------------------------------------===//
  struct DeltaNode : public Node {
    Node* next;
<<<<<<< HEAD
    // TODO: determine if this needs to be here (needed bc of casting in insert)
=======
>>>>>>> 01fbb346
    uint32_t num_entries;
  };

  //===--------------------------------------------------------------------===//
  // A delta insert entry indicates that the stored key and value has been
  // inserted into the logical node
  // TODO: Delta insert and delete are the same structure, refactor?
  //===--------------------------------------------------------------------===//
  struct DeltaInsert : public DeltaNode {
    KeyType key;
    ValueType value;
  };

  //===--------------------------------------------------------------------===//
  // A delta delete entry indicates that the stored key has been deleted
  // from the node.
  //===--------------------------------------------------------------------===//
  struct DeltaDelete : public DeltaNode {
    KeyType key;
    ValueType value;
  };

  //===--------------------------------------------------------------------===//
  // A delta merge entry indicates that the contents of the node pointed to by
  // 'old_right' are now included in this logical node.  For convenience,
  // the smallest key from that node is included here as 'merge_key'
  // TODO: This structure is the same as the split node, refactor?
  //===--------------------------------------------------------------------===//
  struct DeltaMerge : public DeltaNode {
    KeyType merge_key;
    pid_t new_right;
  };

  //===--------------------------------------------------------------------===//
  // A delta split entry indicates that the contents of the logical node
  // have been split.  The key the split was performed at is stored under
  // the 'key' attribute here, and the PID of the node holding the data
  // whose key is greater than the key in this element is stored under
  // 'new_right'
  //===--------------------------------------------------------------------===//
  struct DeltaSplit : public DeltaNode {
    KeyType split_key;
    pid_t new_right;
    // TODO: fix this by refactoring or sth
    // Zero for DeltaSplitInner
    // num_entries is sizeo f the original branch (ie left)
  };

  //===--------------------------------------------------------------------===//
  // An index delta indicates that a new index entry was added to this inner
  // node as a result of a split of one of this node's children.  The low key
  // represents the key that the split was performed on.  The high key is the
  // previous key that would guide searches to the now-split node.  We include
  // both here to quickly determine if a key should go to the newly creted node
  // contianing half the entries from the node that was split.
  // Refer to 'Parent Update' in Section IV.A of the paper for more details.
  //===--------------------------------------------------------------------===//
  struct DeltaIndex : public DeltaNode {
    KeyType low_key;
    KeyType high_key;
    pid_t child_pid;
  };

  //===--------------------------------------------------------------------===//
  // A simple hash scheme for the mapping table to use
  //===--------------------------------------------------------------------===//
  struct DumbHash {
    std::hash<uint32_t> hash;
    size_t operator()(const pid_t& pid) const {
      return hash(pid);
    }
  };

  //===--------------------------------------------------------------------===//
  // The result of a search for a key in the tree
  //===--------------------------------------------------------------------===//
  struct FindDataNodeResult {
    // Was a value found
    bool found;
    // The slot to find the value
    uint32_t slot_idx;
    // The PID of the leaf node that contains the value
    pid_t node_pid;
    // The head (root) of the delta chain (if one exists)
    Node* head;
    // The data was either found in the leaf node or a delta node.  Only one of
    // the following two pointers should be non-null if found is true.
    DeltaNode* delta_node;
    LeafNode* leaf_node;
    // The path the search took
    std::stack<pid_t> traversal_path;
  };

 public:
  //===--------------------------------------------------------------------===//
  // Our STL iterator over the tree.  We use this guy for both forward and
  // reverse scans
  //===--------------------------------------------------------------------===//
  class BWTreeIterator: public std::iterator<std::input_iterator_tag, std::pair<KeyType, ValueType>> {
   public:
    BWTreeIterator(const BWTree<KeyType, ValueType, KeyComparator>& tree,
                   uint32_t curr_idx, pid_t node_pid, Node* node,
                   std::vector<std::pair<KeyType, ValueType>>&& collapsed_contents)
        : tree_(tree),
          curr_idx_(curr_idx),
          node_pid_(node_pid),
          node_(node),
          collapsed_contents_(std::move(collapsed_contents)) {
      /* Nothing */
    }

    // Increment
    BWTreeIterator& operator++() {
      if (curr_idx_ + 1 < collapsed_contents_.size()) {
        curr_idx_++;
      } else {
        // We've exhausted this node, find the next
        Node* curr = node_;
        while (curr->node_type != Node::NodeType::Leaf) {
          DeltaNode* delta = static_cast<DeltaNode*>(curr);
          curr = delta->next;
        }
        LeafNode* leaf = static_cast<LeafNode*>(curr);
        pid_t right_sibling = leaf->right_link;
        if (right_sibling == kInvalidPid) {
          // No more data
          curr_idx_ = 0;
          node_pid_ = kInvalidPid;
          node_ = nullptr;
          collapsed_contents_.clear();
        } else {
          Node* right_node = tree_.GetNode(right_sibling);
          collapsed_contents_.clear();
          assert(tree_.IsLeaf(right_node));
          tree_.CollapseLeafData(right_node, collapsed_contents_);
        }
      }
      return *this;
    }

    // Equality/Inequality checks
    bool operator==(const BWTreeIterator& other) const {
      return node_ == other.node_ && curr_idx_ == other.curr_idx_;
    }

    bool operator!=(const BWTreeIterator& other) const {
      return !(*this == other);
    }

    std::pair<KeyType, ValueType> operator*() const {
      return collapsed_contents_[curr_idx_];
    }

    // Access to the key the iterator points to
    KeyType key() const {
      return collapsed_contents_[curr_idx_].first;
    }

    // Access to the value the iterator points to
    ValueType data() const {
      // TODO: Bounds check
      return collapsed_contents_[curr_idx_].second;
    }

   private:
    const BWTree<KeyType, ValueType, KeyComparator>& tree_;
    uint32_t curr_idx_;
    pid_t node_pid_;
    Node* node_;
    std::vector<std::pair<KeyType, ValueType>> collapsed_contents_;
  };

 public:
  /// *** The public API
  typedef typename BWTree<KeyType, ValueType, KeyComparator>::BWTreeIterator Iterator;
  typedef typename std::multiset<std::pair<KeyType, ValueType>> KVMultiset;
  friend class BWTreeIterator;

  // Constructor
  BWTree(KeyComparator keyComparator, ValueComparator valueComparator)
      : pid_allocator_(0),
        root_pid_(pid_allocator_++),
<<<<<<< HEAD
        leftmost_leaf_pid_(root_pid_.load()),
        rightmost_leaf_pid_(root_pid_.load()),
        key_comparator_(comparator) {
=======
        key_comparator_(keyComparator),
        value_comparator_(valueComparator) {
>>>>>>> 01fbb346
    // Create a new root page
    LeafNode* root = new LeafNode();
    root->node_type = Node::NodeType::Leaf;
    root->right_link = root->left_link = kInvalidPid;
    root->num_entries = 0;
    root->keys = nullptr;
    root->vals = nullptr;
    // Insert into mapping table
    mapping_table_.Insert(root_pid_, root);
  }

  // Insertion
  void Insert(KeyType key, ValueType value) {
    FindDataNodeResult result = FindDataNode(key);
    Node* prevRoot = result.leaf_node;
    uint32_t num_entries = result.leaf_node->num_entries + 1;
    if (result.head) {
      DeltaNode* delta = static_cast<DeltaNode*>(result.head);
      prevRoot = result.head;
      num_entries = delta->num_entries;
    }
    //TODO If remove, goto left sibling and insert there in multithreading case
    DeltaInsert* deltaInsert = new DeltaInsert();
    deltaInsert->key = key; deltaInsert->value = value;
    // TODO: make this class into c++ initializer list
    deltaInsert->node_type = Node::NodeType::DeltaInsert;
    deltaInsert->next = prevRoot;
    pid_t rootPid = result.node_pid;
    while (!mapping_table_.Cas(rootPid, prevRoot, deltaInsert)) {
      //TODO: need to retraverse in multithreading
      prevRoot = mapping_table_.Get(rootPid);
      deltaInsert->next = prevRoot;
    }
    if (num_entries > insert_branch_factor) {
      //Split(result.leaf_node, node_pid, deltaInsert);
    }
  }

  bool Delete(KeyType key, __attribute__((unused)) const ValueType value) {
    // TODO: replace it with Search
    FindDataNodeResult result = FindDataNode(key);
    if (result.found != true)
      return false;
    Node *prevRoot = result.leaf_node;
    auto num_entries = result.leaf_node->num_entries;
    auto matched = false;
    for (size_t prevRootValItr = 0; prevRootValItr != num_entries;
         ++prevRootValItr) {
      // TODO: do comparison
      //if (leafPrevRoot->vals[prevRootValItr] == value)
        //matched = true;
    }
    if (matched == false)
      return false;

    num_entries--;
    if (result.head != nullptr) {
      auto delta = static_cast<DeltaNode *>(result.head);
      prevRoot = result.head;
      num_entries = delta->num_entries;
    }
    // TODO: wrap in while loop for multi threaded cases
    auto deltaDelete = new DeltaDelete();
    deltaDelete->key = key;
    // TODO: make this class into c++ initializer list
    deltaDelete->node_type = Node::NodeType::DeltaDelete;
    deltaDelete->next = prevRoot;
    pid_t rootPid = result.node_pid;
    while (!mapping_table_.Cas(rootPid, prevRoot, deltaDelete)) {
      //TODO: need to retraverse in multithreading
      prevRoot = mapping_table_.Get(rootPid);
      deltaDelete->next = prevRoot;
    }
    if (num_entries < delete_branch_factor) {
      //Merge(result.leaf_node, node_pid, deltaInsert);
    }
    return true;
  }

  // Return an iterator that points to the element that is associated with the
  // provided key, or an iterator that is equal to what is returned by end()
  Iterator Search(const KeyType key) {
    FindDataNodeResult result = FindDataNode(key);
    if (!result.found) {
      // The key doesn't exist, return an invalid iterator
      return end();
    }

    // Collapse the chain+delta into a vector of values
    assert(IsLeaf(result.head));
    std::vector<std::pair<KeyType, ValueType>> vals;
    CollapseLeafData(result.head, vals);
    Node* base_leaf = nullptr;
    if (result.leaf_node != nullptr) {
      base_leaf = result.leaf_node;
    } else {
      Node* node = result.head;
      while (node->node_type != Node::NodeType::Leaf) {
        DeltaNode* delta = static_cast<DeltaNode*>(node);
        node = delta->next;
      }
      base_leaf = node;
    }
    return Iterator{*this, result.slot_idx, result.node_pid, base_leaf, std::move(vals)};
  }

  // C++ container iterator functions (hence, why they're not capitalized)
  Iterator begin() const {
    Node* leftmost_leaf = GetNode(leftmost_leaf_pid_);
    std::vector<std::pair<KeyType, ValueType>> vals;
    CollapseLeafData(leftmost_leaf, vals);
    return Iterator{*this, 0, leftmost_leaf_pid_, leftmost_leaf, std::move(vals)};
  }

  Iterator end() const {
    std::vector<std::pair<KeyType, ValueType>> empty;
    return Iterator{*this, 0, kInvalidPid, nullptr, std::move(empty)};
  }

 private:
  // Private APIs

  // Find the leaf-level data node that stores the value associated with the
  // given key. This method is sufficiently general that it can be used for
  // insertions, deletions and scans.  Insertions can call this to get back
  // the pid_t of the leaf that the insertion should take place at.  The
  // pid_t is sufficient to create a delta node and CAS it in.  The traversal
  // path is also available if the node get's deleted while we're CASing in.
  FindDataNodeResult FindDataNode(const KeyType key) const {
    // The path we take during the traversal/search
    std::stack<pid_t> traversal;

    pid_t curr = root_pid_.load();
    while (true) {
      assert(curr != kInvalidPid);
      Node* curr_node = GetNode(curr);
      if (IsLeaf(curr_node)) {
        // The node we're at is a leaf. If the leaf has been deleted (due to a
        // merge), we have to go back up to the parent and re-traverse to find
        // the correct leaf that has its contents.  Otherwise we're really at a
        // leaf node
        // NOTE: It can be guaranteed that if the node has been deleted, the
        //       last delta (head of the chain) MUST be a DeltaRemoveNode.
        if (curr_node->node_type != Node::NodeType::DeltaRemoveLeaf) {
          break;
        } else {
          curr = traversal.top();
          traversal.pop();
        }
      } else {
        // Is an inner node, perform a search for the key in the inner node,
        // return the PID of the next node to go go
        pid_t child = FindInInnerNode(curr_node, key);
        if (child == kInvalidPid) {
          // The inner node was deleted, we go back up the traversal path and
          // try again
          curr = traversal.top();
          traversal.pop();
        } else {
          traversal.push(curr);
          curr = child;
        }
      }
    }

    // Probe the leaf
    FindDataNodeResult result;
    result.node_pid = curr;
    result.head = GetNode(curr);
    result.traversal_path = traversal;
    FindInLeafNode(result.head, key, result);
    return result;
  }

  // Find the path to take to the given key in the given inner node
  pid_t FindInInnerNode(const Node* node, const KeyType key) const {
    assert(node != nullptr);
    assert(!IsLeaf(node));

<<<<<<< HEAD
    Node* curr_node = (Node*) node;
=======
    Node* curr_node = (Node *) node;
>>>>>>> 01fbb346
    while (true) {
      switch (curr_node->node_type) {
        case Node::NodeType::Inner: {
          // At an inner node, do binary search to find child
          InnerNode* inner = static_cast<InnerNode*>(curr_node);
          auto iter = std::lower_bound(
              inner->keys, inner->keys + inner->num_entries, key, key_comparator_);
          uint32_t child_index = iter - inner->keys;
          return inner->children[std::min(child_index, inner->num_entries - 1)];
        }
        case Node::NodeType::DeltaMergeInner: {
          // This node has contents that have been merged from another node.
          // Figure out if we need to continue along this logical node or
          // go node containing the newly merged contents
          DeltaMerge* merge = static_cast<DeltaMerge*>(curr_node);
          if (key_comparator_(key, merge->merge_key) <= 0) {
            curr_node = merge->next;
          } else {
            curr_node = GetNode(merge->new_right);
          }
          break;
        }
        case Node::NodeType::DeltaSplitInner: {
          // This node has been split.  Check to see if we need to go
          // right or left
          DeltaSplit* split = static_cast<DeltaSplit*>(curr_node);
          if (key_comparator_(key, split->split_key) <= 0) {
            curr_node = split->next;
          } else {
            curr_node = GetNode(split->new_right);
          }
          break;
        }
        case Node::NodeType::DeltaIndex: {
          // If delta.low_key < key <= delta.high_key, then we follow the path
          // to the child this index entry points to
          DeltaIndex* index = static_cast<DeltaIndex*>(curr_node);
          if (key_comparator_(index->low_key, key) < 0 &&
              key_comparator_(key, index->high_key) <= 0) {
            curr_node = GetNode(index->child_pid);
          } else {
            curr_node = index->next;
          }
          break;
        }
        case Node::NodeType::DeltaDeleteIndex: {
          break;
        }
        case Node::NodeType::DeltaRemoveInner: {
          // This node has been deleted (presumably from a merge to another node)
          // Go back up the traversal path and try again
          return kInvalidPid;
        }
        default:
          // Anything else should be impossible for inner nodes
<<<<<<< HEAD
          //const std::string type = kNodeTypeToString[curr_node->node_type];
          LOG_DEBUG("Hit node on inner node traversal.  This is impossible!");
=======
          // TODO: temporarily comment out log message that fails to compile
          //LOG_DEBUG("Hit node %s on inner node traversal.  This is impossible!",
                    //kNodeTypeToString[curr_node->node_type].c_str());
>>>>>>> 01fbb346
          assert(false);
      }
    }
    // Should never happen
    assert(false);
  }

  // Find the given key in the provided leaf node.  If found, assign the value
  // reference to the value from the leaf and return true. Otherwise, return
  // false if not found in the leaf.
  void FindInLeafNode(const Node* node, const KeyType key, FindDataNodeResult& result) const {
    assert(IsLeaf(node));

<<<<<<< HEAD
    Node* curr = (Node*) node;
=======
    Node* curr = (Node *) node;
>>>>>>> 01fbb346
    while (true) {
      switch (curr->node_type) {
        case Node::NodeType::Leaf: {
          // A true blue leaf, just binary search this guy
          LeafNode* leaf = static_cast<LeafNode*>(curr);
          auto iter = std::lower_bound(
              leaf->keys, leaf->keys + leaf->num_entries, key, key_comparator_);
          uint32_t index = iter - leaf->keys;
          result.found = index < leaf->num_entries;
          result.slot_idx = index;
          result.delta_node = nullptr;
          result.leaf_node = leaf;
          return;
        }
        case Node::NodeType::DeltaInsert: {
          // Check if the inserted key is what we're looking for
          DeltaInsert* insert = static_cast<DeltaInsert*>(curr);
          if (key_comparator_(key, insert->key) == 0) {
            // The insert was for the key we're looking for
            result.found = true;
            result.slot_idx = 0;
            result.delta_node = insert;
            result.leaf_node = nullptr;
            return;
          }
          curr = insert->next;
          break;
        }
        case Node::NodeType::DeltaDelete: {
          // Check if the key we're looking for has been deleted
          DeltaDelete* del = static_cast<DeltaDelete*>(curr);
          if (key_comparator_(key, del->key) == 0) {
            // The key/value was deleted
            result.found = false;
            result.slot_idx = 0;
            result.delta_node = nullptr;
            result.leaf_node = nullptr;
            return;
          }
          curr = del->next;
          break;
        }
        case Node::NodeType::DeltaMerge: {
          DeltaMerge* merge = static_cast<DeltaMerge*>(curr);
          if (key_comparator_(key, merge->merge_key) < 0) {
            // The key is still in this logical node
            curr = merge->next;
          } else {
            curr = GetNode(merge->new_right);
          }
          break;
        }
        case Node::NodeType::DeltaSplit: {
          DeltaSplit* split = static_cast<DeltaSplit*>(curr);
          if (key_comparator_(key, split->split_key) < 0) {
            curr = split->next;
          } else {
            curr = GetNode(split->new_right);
          }
          break;
        }
        default: {
<<<<<<< HEAD
          /*
          LOG_DEBUG("Hit node %s on leaf traversal.  This is impossible!",
                    kNodeTypeToString[curr->node_type].c_str());
          */
=======
          // TODO: temporarily comment out log message that fails to compile
          //LOG_DEBUG("Hit node %s on leaf traversal.  This is impossible!",
                    //kNodeTypeToString[curr->node_type].c_str());
>>>>>>> 01fbb346
          assert(false);
        }
      }
    }
  }

  void CollapseLeafData(Node* node, std::vector<std::pair<KeyType, ValueType>>& output) const {
    assert(IsLeaf(node));

    // We use vectors here to track inserted key/value pairs.  Yes, lookups
    // here are O(n), but we don't expect delta chains to be all that long.
    // These should fit nicely in CPU caches making linear lookups pretty
    // fast.
    std::vector<KeyType> inserted_keys;
    std::vector<ValueType> inserted_vals;
    std::vector<KeyType> deleted_keys;

    struct Equals {
      KeyComparator cmp;
      KeyType key;
      bool operator()(const KeyType& o) const {
        return cmp(key, o) == 0;
      }
    };

    KeyType* stop_key = nullptr;
    Node* curr = node;
    while (curr->node_type != Node::NodeType::Leaf) {
      switch (curr->node_type) {
        case Node::NodeType::DeltaInsert: {
          DeltaInsert* insert = static_cast<DeltaInsert*>(curr);
          Equals equality{key_comparator_, insert->key};
          if (stop_key != nullptr && key_comparator_(insert->key, *stop_key) > 0) {
            // There was a split and the key that this delta represents is actually
            // owned by another node.  We don't include it in our results
          } else if (std::find_if(inserted_keys.begin(), inserted_keys.end(), equality) == inserted_keys.end()
              && std::find_if(deleted_keys.begin(), deleted_keys.end(), equality) == deleted_keys.end()) {
            inserted_keys.push_back(insert->key);
            inserted_vals.push_back(insert->value);
          }
          curr = insert->next;
          break;
        }
        case Node::NodeType::DeltaDelete: {
          DeltaDelete* del = static_cast<DeltaDelete*>(curr);
          Equals equality{key_comparator_, del->key};
          if (std::find_if(inserted_keys.begin(), inserted_keys.end(), equality) == inserted_keys.end()
              && std::find_if(deleted_keys.begin(), deleted_keys.end(), equality) == deleted_keys.end()) {
            deleted_keys.push_back(del->key);
          }
          curr = del->next;
          break;
        }
        case Node::NodeType::DeltaMerge: {
          DeltaMerge* merge = static_cast<DeltaMerge*>(curr);
          CollapseLeafData(GetNode(merge->new_right), output);
          curr = merge->next;
          break;
        }
        case Node::NodeType::DeltaSplit: {
          DeltaSplit* split = static_cast<DeltaSplit*>(curr);
          stop_key = &split->split_key;
          break;
        }
        default: {
          /*
          LOG_DEBUG("Hit node type %s when collapsing leaf data. This is bad.",
                    kNodeTypeToString[curr->node_type].c_str());
          */
          assert(false);
        }
      }
    }

    LOG_DEBUG("CollapseLeafData: Found %lu inserted, %lu deleted", inserted_keys.size(), deleted_keys.size());

    // curr now points to a true blue leaf node
    LeafNode* leaf = static_cast<LeafNode*>(curr);
    std::vector<KeyType> all_keys{leaf->keys, leaf->keys + leaf->num_entries};
    std::vector<ValueType> all_vals{leaf->vals, leaf->vals + leaf->num_entries};
    if (stop_key != nullptr) {
      auto iter = std::lower_bound(all_keys.begin(), all_keys.end(), *stop_key, key_comparator_);
      uint32_t index = all_keys.end() - iter;
      all_keys.erase(iter, all_keys.end());
      all_vals.erase(all_vals.begin()+index, all_vals.end());
    }

    // Sort inserted, delete and all_keys/all_vals
    // Perform 3-way merge into output
    for (uint32_t i = 0; i < inserted_keys.size(); i++) {
      auto pos = std::lower_bound(all_keys.begin(), all_keys.end(), inserted_keys[i], key_comparator_);
      uint32_t index = all_keys.end() - pos;
      all_keys.insert(all_keys.begin() + index, inserted_keys[i]);
      all_vals.insert(all_vals.begin() + index, inserted_vals[i]);
    }

    // TODO: Handle with duplicate keys
    for (uint32_t i = 0; i < deleted_keys.size(); i++) {
      auto pos = std::lower_bound(all_keys.begin(), all_keys.end(), deleted_keys[i], key_comparator_);
      uint32_t index = all_keys.end() - pos;
      all_keys.erase(all_keys.begin() + index);
      all_vals.erase(all_vals.begin() + index);
    }

    for (uint32_t i = 0; i < all_vals.size(); i++) {
      output.push_back(std::make_pair(all_keys[i],all_vals[i]));
    }
  }


  // For Insert
  // template <typename KeyType, typename ValueType, class KeyComparator>
  KVMultiset& getKVsLeaf(Node *node, KVMultiset& deltaKVs, std::set<KeyType>& deleted) {
    for (int i = 0; i < node->num_entries; i++) {
      auto it = deleted.find(node->keys[i]);
      if (it == deleted.end()) {
        deltaKVs->insert(std::make_tuple(node->keys[i], node->vals[i]));
      }
    }
    return deltaKVs;
  }

  KVMultiset& getKVsDeltaAndLeaf(DeltaNode *node) {
    Node* cur = node->next;
    // TODO: unique ptr?
    KVMultiset* kvs = new std::multiset<std::pair<KeyType, ValueType>>();
    std::set<KeyType> deleted = new std::set<KeyType>();
    while (cur) {
      switch (cur->node_type){
        case Node::NodeType::DeltaInsert: {
          auto it = deleted.find(cur->key);
          if (it == deleted.end()) {
            auto t = std::make_tuple(cur->key, cur->value);
            kvs.insert(t);
          }
          break;
        }
        case Node::NodeType::DeltaDelete: {
          deleted.insert(cur->key);
          break;
        }
        case Node::NodeType::DeltaMerge: {
          // TODO: Watch out for stale references in multithreading mode.
          KVMultiset& right_set = getKVsAndCountDelta(mapping_table_.Get(cur->new_right));
          kvs.insert(right_set.begin(), right_set.end());
          break;
        }
        case Node::NodeType::DeltaSplit:
          //TODO: this might not be the case in multithreading.
          // Keep traversing down the current chain.
          break;
        case Node::NodeType::Leaf: {
          return getKVsAndCountLeaf(cur, kvs, deleted);
        }
        default: {
        // TODO: With single threading, nothing in the chain can be DeltaRemoveLeaf.
        // In multithreading, there might be some weird cases.
        /*
          log_debug("hit node %s on insert.  this is impossible!",
                    kNodeTypeToString[cur->node_type].c_str());
        */
          assert(false);
        }
      }
      cur = cur->next;
    }
  }

  void Split(LeafNode* leaf, pid_t leaf_pid, DeltaNode* node) {
    //TODO: Handle duplicate keys
    KVMultiset& KVs = getKVsDeltaAndLeaf(node);
    std::vector<std::pair<KeyType, ValueType>> kv_vec(KVs.begin(), KVs.end());
    int split_idx = kv_vec.size() / 2;
    std::vector<std::pair<KeyType, ValueType>> kv_split_vec(
        std::make_move_iterator(kv_vec.begin() + split_idx),
        std::make_move_iterator(kv_vec.end()));
    std::vector<KeyType>* split_vec_keys = new std::vector<KeyType>(kv_split_vec.size());
    std::vector<ValueType>* split_vec_values = new std::vector<ValueType>(kv_split_vec.size());
    for (auto it = std::make_move_iterator(kv_split_vec.begin()),
                 end = std::make_move_iterator(kv_split_vec.end()); it != end; ++it) {
      split_vec_keys.push_back(std::move(it->first));
      split_vec_values.push_back(std::move(it->second));
    }
    KeyType split_key = std::get<KeyType>(kv_vec[split_idx - 1]);
    KeyType low_key = std::get<KeyType>(kv_split_vec[0]);
    KeyType high_key = std::get<KeyType>(kv_split_vec[kv_split_vec.size() - 1]);
    pid_t left_link = leaf_pid;
    pid_t right_link = node->right_link;

    //TODO: use initializer lists
    LeafNode *right_sibling = new LeafNode();

    right_sibling->low_key = low_key;
    right_sibling->high_key = high_key;
    right_sibling->right_link = right_link;
    right_sibling->left_link = left_link;
    right_sibling->num_entries = kv_split_vec.size();
    right_sibling->keys = &split_vec_keys[0];
    right_sibling->vals = &split_vec_values[0];

    right_sibling->next = node;
    right_sibling->node_type = Node::NodeType::Leaf;
    pid_t sibling_pid = pid_allocator_++;
    mapping_table_.insert(sibling_pid, right_sibling);
    //TODO: what happens wit multithreading?
    leaf->right_link = sibling_pid;

    DeltaSplit* delta_split = new DeltaSplit();
    delta_split->split_key = split_key;
    delta_split->new_right = sibling_pid;
    delta_split->num_entries = kv_vec.size() - kv_split_vec.size();

    //TODO: need to retraverse in multithreading;
    mapping_table_.Cas(leaf_pid, node, delta_split);

    // Install index
    DeltaSplit* split_index = new DeltaSplit();
    split_index->node_type = Node::NodeType::DeltaSplitInner;
    split_index->split_key = split_key;
    split_index->new_right = sibling_pid;
    // TODO: fix this for multithreading
    split_index->next = node;

    //TODO: need to retraverse in multithreading;
    mapping_table_.Cas(leaf_pid, delta_split, split_index);
  }

  // Get the node with the given pid
  Node* GetNode(pid_t node_pid) const { return mapping_table_.Get(node_pid); }

  // Get the root node
  Node* GetRoot() const { return GetNode(root_pid_.load()); }

  // Is the given node a leaf node
  bool IsLeaf(const Node* node) const {
    switch (node->node_type) {
      case Node::NodeType::Leaf:
      case Node::NodeType::DeltaInsert:
      case Node::NodeType::DeltaDelete:
      case Node::NodeType::DeltaMerge:
      case Node::NodeType::DeltaSplit:
      case Node::NodeType::DeltaRemoveLeaf:
        return true;
      case Node::NodeType::Inner:
      case Node::NodeType::DeltaMergeInner:
      case Node::NodeType::DeltaSplitInner:
      case Node::NodeType::DeltaIndex:
      case Node::NodeType::DeltaDeleteIndex:
      case Node::NodeType::DeltaRemoveInner:
        return false;
    }
    return false;
  }

 private:
  // PID allocator
  std::atomic<uint64_t> pid_allocator_;

  // The root of the tree
  std::atomic<pid_t> root_pid_;

  // The left-most and right-mode leaf PIDs.  Tracking these essentially forms
  // a linked list of leaves that we use for scans. The reason the leftmost
  // PID is non-atomic while the rightmost is atomic is because of splits.
  // Splits always create a new right node, leaving the left with the same PID.
  // At index creation time, the leftmost is the root.  Splitting the root
  // creates a new root, but the PID of left-most leaf's PID is the same.
  //
  // Similarily, the right-most leaf PID can change as a result of a split
  // with the creation of a new node holding the values from the right-half
  // of the split.
  pid_t leftmost_leaf_pid_;
  std::atomic<pid_t> rightmost_leaf_pid_;

  // The comparator used for key comparison
  KeyComparator key_comparator_;
  ValueComparator value_comparator_;
  // The mapping table
  MappingTable<pid_t, Node*, DumbHash> mapping_table_;
<<<<<<< HEAD
=======
  // TODO: just a randomly chosen number now...
  int delete_branch_factor = 100;
>>>>>>> 01fbb346

  int insert_branch_factor = 500;
};

}  // End index namespace
}  // End peloton namespace<|MERGE_RESOLUTION|>--- conflicted
+++ resolved
@@ -117,10 +117,7 @@
   //===--------------------------------------------------------------------===//
   struct DeltaNode : public Node {
     Node* next;
-<<<<<<< HEAD
     // TODO: determine if this needs to be here (needed bc of casting in insert)
-=======
->>>>>>> 01fbb346
     uint32_t num_entries;
   };
 
@@ -303,14 +300,10 @@
   BWTree(KeyComparator keyComparator, ValueComparator valueComparator)
       : pid_allocator_(0),
         root_pid_(pid_allocator_++),
-<<<<<<< HEAD
         leftmost_leaf_pid_(root_pid_.load()),
         rightmost_leaf_pid_(root_pid_.load()),
-        key_comparator_(comparator) {
-=======
         key_comparator_(keyComparator),
         value_comparator_(valueComparator) {
->>>>>>> 01fbb346
     // Create a new root page
     LeafNode* root = new LeafNode();
     root->node_type = Node::NodeType::Leaf;
@@ -490,11 +483,7 @@
     assert(node != nullptr);
     assert(!IsLeaf(node));
 
-<<<<<<< HEAD
-    Node* curr_node = (Node*) node;
-=======
     Node* curr_node = (Node *) node;
->>>>>>> 01fbb346
     while (true) {
       switch (curr_node->node_type) {
         case Node::NodeType::Inner: {
@@ -550,14 +539,8 @@
         }
         default:
           // Anything else should be impossible for inner nodes
-<<<<<<< HEAD
           //const std::string type = kNodeTypeToString[curr_node->node_type];
           LOG_DEBUG("Hit node on inner node traversal.  This is impossible!");
-=======
-          // TODO: temporarily comment out log message that fails to compile
-          //LOG_DEBUG("Hit node %s on inner node traversal.  This is impossible!",
-                    //kNodeTypeToString[curr_node->node_type].c_str());
->>>>>>> 01fbb346
           assert(false);
       }
     }
@@ -571,11 +554,7 @@
   void FindInLeafNode(const Node* node, const KeyType key, FindDataNodeResult& result) const {
     assert(IsLeaf(node));
 
-<<<<<<< HEAD
-    Node* curr = (Node*) node;
-=======
     Node* curr = (Node *) node;
->>>>>>> 01fbb346
     while (true) {
       switch (curr->node_type) {
         case Node::NodeType::Leaf: {
@@ -638,16 +617,10 @@
           break;
         }
         default: {
-<<<<<<< HEAD
           /*
           LOG_DEBUG("Hit node %s on leaf traversal.  This is impossible!",
                     kNodeTypeToString[curr->node_type].c_str());
           */
-=======
-          // TODO: temporarily comment out log message that fails to compile
-          //LOG_DEBUG("Hit node %s on leaf traversal.  This is impossible!",
-                    //kNodeTypeToString[curr->node_type].c_str());
->>>>>>> 01fbb346
           assert(false);
         }
       }
@@ -927,11 +900,8 @@
   ValueComparator value_comparator_;
   // The mapping table
   MappingTable<pid_t, Node*, DumbHash> mapping_table_;
-<<<<<<< HEAD
-=======
   // TODO: just a randomly chosen number now...
   int delete_branch_factor = 100;
->>>>>>> 01fbb346
 
   int insert_branch_factor = 500;
 };
