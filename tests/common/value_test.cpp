--- conflicted
+++ resolved
@@ -676,11 +676,8 @@
   } catch (...) {
     caught = true;
   }
-<<<<<<< HEAD
-  EXPECT_TRUE(!caught);
-=======
+
   EXPECT_FALSE(caught); // we can do this cast now
->>>>>>> 6085ff59
 
   caught = false;
   try {
@@ -787,11 +784,8 @@
   } catch (...) {
     caught = true;
   }
-<<<<<<< HEAD
-  EXPECT_TRUE(!caught);
-=======
+
   EXPECT_FALSE(caught); // we can do this cast now
->>>>>>> 6085ff59
 
   caught = false;
   try {
