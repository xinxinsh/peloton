--- conflicted
+++ resolved
@@ -66,22 +66,12 @@
   auto db = manager.GetDatabaseWithOid(database_oid);
 
   // Update every table and index
-<<<<<<< HEAD
   if(relation_name.empty()){
-=======
-  if (relation_name.empty()) {
-    LOG_INFO("Update All Stats in Database(%u)", database_oid);
->>>>>>> 808de8ec
     db->UpdateStats();
   }
   // Otherwise, update the specific table
   else {
     oid_t relation_oid = (db->GetTableWithName(relation_name))->GetOid();
-<<<<<<< HEAD
-=======
-    LOG_INFO("Update table %s(%u)'s stats in Database(%u)",
-             relation_name.c_str(), relation_oid, database_oid);
->>>>>>> 808de8ec
     db->UpdateStatsWithOid(relation_oid);
   }
 
