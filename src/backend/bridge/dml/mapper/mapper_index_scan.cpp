/*-------------------------------------------------------------------------
 *
 * mapper_index_scan.cpp
 * file description
 *
 * Copyright(c) 2015, CMU
 *
 * /peloton/src/backend/bridge/dml/mapper/mapper_index_scan.cpp
 *
 *-------------------------------------------------------------------------
 */

#include "backend/bridge/dml/mapper/mapper.h"
#include "backend/planner/index_scan_node.h"

namespace peloton {
namespace bridge {

//===--------------------------------------------------------------------===//
// Index Scan
//===--------------------------------------------------------------------===//

/*
 * @brief transform a expr tree into info that a index scan node needs
 * */
static void BuildScanKey(
    const ScanKey scan_keys, int num_keys,
    planner::IndexScanNode::IndexScanDesc &index_scan_desc);

/**
 * @brief Convert a Postgres IndexScanState into a Peloton IndexScanNode.
 *        able to handle:
 *          1. simple operator with constant comparison value: indexkey op
 * constant)
 *        unable to handle:
 *          2. redundant simple qualifier: WHERE id > 4 and id > 3
 *          3. simple operator with non-constant value
 *          4. row compare expr: (indexkey, indexkey) op (expr, expr)
 *          5. scalar array op expr: indexkey op ANY (array-expression)
 *          6. null test: indexkey IS NULL/IS NOT NULL
 *          7. order by
 *          8. unary op
 * @return Pointer to the constructed AbstractPlanNode.
 */
planner::AbstractPlanNode *PlanTransformer::TransformIndexScan(
    const IndexScanState *iss_plan_state) {
  /* info needed to initialize plan node */
  planner::IndexScanNode::IndexScanDesc index_scan_desc;
  /* Resolve target relation */
  Oid table_oid = iss_plan_state->ss.ss_currentRelation->rd_id;
  Oid database_oid = Bridge::GetCurrentDatabaseOid();
  const IndexScan *iss_plan =
      reinterpret_cast<IndexScan *>(iss_plan_state->ss.ps.plan);

  storage::DataTable *table = static_cast<storage::DataTable *>(
      catalog::Manager::GetInstance().GetTableWithOid(database_oid, table_oid));

  assert(table);

  /* Resolve index  */
  index_scan_desc.index = table->GetIndexWithOid(iss_plan->indexid);
  LOG_INFO("Index scan on oid %u, index name: %s", iss_plan->indexid,
           index_scan_desc.index->GetName().c_str());

  /* Resolve index order */
  /* Only support forward scan direction */
  assert(iss_plan->indexorderdir == ForwardScanDirection);

  /* index qualifier and scan keys */
  LOG_INFO("num of scan keys = %d", iss_plan_state->iss_NumScanKeys);
  BuildScanKey(iss_plan_state->iss_ScanKeys, iss_plan_state->iss_NumScanKeys,
               index_scan_desc);

  /* handle simple cases */
  /* target list */
  // ioss_plan_state->ss.ps.targetlist;
  /* ORDER BY, not support */

  /* Plan qual, not support */
  // ioss_plan_state->ss.ps.qual;
  auto schema = table->GetSchema();
  index_scan_desc.column_ids.resize(schema->GetColumnCount());
  std::iota(index_scan_desc.column_ids.begin(),
            index_scan_desc.column_ids.end(), 0);

  return new planner::IndexScanNode(table, index_scan_desc);
}
/**
 * @brief Helper function to build index scan descriptor.
 *        This function assumes the qualifiers are all non-trivial.
 *        i.e. There is no case such as WHERE id > 3 and id > 6
 *        This function can only handle simple constant case
 * @param scan_keys an array of scankey struct from Postgres
 * @param num_keys the number of scan keys
 * @param index_scan_desc the index scan node descriptor in Peloton
 * @return Void
 */
static void BuildScanKey(
    const ScanKey scan_keys, int num_keys,
    planner::IndexScanNode::IndexScanDesc &index_scan_desc) {
  const catalog::Schema *schema = index_scan_desc.index->GetKeySchema();

  ScanKey scan_key = scan_keys;
  assert(num_keys > 0);

  for (int i = 0; i < num_keys; i++, scan_key++) {
<<<<<<< HEAD
    assert(!(scan_key->sk_flags &
             SK_ISNULL));  // currently, only support simple case
    assert(!(scan_key->sk_flags &
             SK_ORDER_BY));  // currently, only support simple case
    assert(!(scan_key->sk_flags &
             SK_UNARY));  // currently, only support simple case
    assert(!(scan_key->sk_flags &
             SK_ROW_HEADER));  // currently, only support simple case
    assert(!(scan_key->sk_flags &
             SK_ROW_MEMBER));  // currently, only support simple case
    assert(!(scan_key->sk_flags &
             SK_ROW_END));  // currently, only support simple case
    assert(!(scan_key->sk_flags &
             SK_SEARCHNULL));  // currently, only support simple case
    assert(!(scan_key->sk_flags &
             SK_SEARCHNOTNULL));  // currently, only support simple case
    Value value =
        TupleTransformer::GetValue(scan_key->sk_argument, scan_key->sk_subtype);
    switch (scan_key->sk_strategy) {
=======
    assert(!(scan_key->sk_flags & SK_ISNULL)); // currently, only support simple case
    assert(!(scan_key->sk_flags & SK_ORDER_BY)); // currently, only support simple case
    assert(!(scan_key->sk_flags & SK_UNARY)); // currently, only support simple case
    assert(!(scan_key->sk_flags & SK_ROW_HEADER)); // currently, only support simple case
    assert(!(scan_key->sk_flags & SK_ROW_MEMBER)); // currently, only support simple case
    assert(!(scan_key->sk_flags & SK_ROW_END)); // currently, only support simple case
    assert(!(scan_key->sk_flags & SK_SEARCHNULL)); // currently, only support simple case
    assert(!(scan_key->sk_flags & SK_SEARCHNOTNULL)); // currently, only support simple case
    Value value = TupleTransformer::GetValue(scan_key->sk_argument, scan_key->sk_subtype);
    std::ostringstream oss;
    oss << value;
    switch(scan_key->sk_strategy) {
>>>>>>> 11101b74
      case BTLessStrategyNumber:
        LOG_INFO("key < %s", oss.str().c_str());
        index_scan_desc.end_key = new storage::Tuple(schema, true);
        index_scan_desc.end_key->SetValue(0, value);
        break;
      case BTLessEqualStrategyNumber:
        LOG_INFO("key <= %s", oss.str().c_str());
        index_scan_desc.end_key = new storage::Tuple(schema, true);
        index_scan_desc.end_key->SetValue(0, value);
        index_scan_desc.end_inclusive = true;
        break;
      case BTEqualStrategyNumber:
        LOG_INFO("key = %s", oss.str().c_str());
        index_scan_desc.start_key = new storage::Tuple(schema, true);
        index_scan_desc.end_key = new storage::Tuple(schema, true);
        index_scan_desc.start_key->SetValue(0, value);
        index_scan_desc.end_key->SetValue(0, value);
        index_scan_desc.end_inclusive = true;
        index_scan_desc.start_inclusive = true;
        break;
      case BTGreaterEqualStrategyNumber:
        LOG_INFO("key >= %s", oss.str().c_str());
        index_scan_desc.start_key = new storage::Tuple(schema, true);
        index_scan_desc.start_key->SetValue(0, value);
        index_scan_desc.start_inclusive = true;
        break;
      case BTGreaterStrategyNumber:
        LOG_INFO("key > %s", oss.str().c_str());
        index_scan_desc.start_key = new storage::Tuple(schema, true);
        index_scan_desc.start_key->SetValue(0, value);
        break;
      default:
        LOG_ERROR("Invalid strategy num %d", scan_key->sk_strategy);
        break;
    }
  }
}

/**
 * @brief Convert a Postgres IndexOnlyScanState into a Peloton IndexScanNode.
 *        able to handle:
 *          1. simple operator with constant comparison value: indexkey op
 * constant)
 *        unable to handle:
 *          2. redundant simple qualifier: WHERE id > 4 and id > 3
 *          3. simple operator with non-constant value
 *          4. row compare expr: (indexkey, indexkey) op (expr, expr)
 *          5. scalar array op expr: indexkey op ANY (array-expression)
 *          6. null test: indexkey IS NULL/IS NOT NULL
 *          7. order by
 *          8. unary op
 * @return Pointer to the constructed AbstractPlanNode.
 */
planner::AbstractPlanNode *PlanTransformer::TransformIndexOnlyScan(
    const IndexOnlyScanState *ioss_plan_state) {
  /* info needed to initialize plan node */
  planner::IndexScanNode::IndexScanDesc index_scan_desc;

  /* Resolve target relation */
  Oid table_oid = ioss_plan_state->ss.ss_currentRelation->rd_id;
  Oid database_oid = Bridge::GetCurrentDatabaseOid();
  const IndexScan *iss_plan =
      reinterpret_cast<IndexScan *>(ioss_plan_state->ss.ps.plan);

  storage::DataTable *table = static_cast<storage::DataTable *>(
      catalog::Manager::GetInstance().GetTableWithOid(database_oid, table_oid));

  assert(table);

  /* Resolve index  */
  index_scan_desc.index = table->GetIndexWithOid(iss_plan->indexid);
  LOG_INFO("Index scan on oid %u, index name: %s", iss_plan->indexid,
           index_scan_desc.index->GetName().c_str());

  /* Resolve index order */
  /* Only support forward scan direction */
  assert(iss_plan->indexorderdir == ForwardScanDirection);

  /* index qualifier and scan keys */
  LOG_INFO("num of scan keys = %d", ioss_plan_state->ioss_NumScanKeys);
  BuildScanKey(ioss_plan_state->ioss_ScanKeys,
               ioss_plan_state->ioss_NumScanKeys, index_scan_desc);

  /* handle simple cases */
  /* target list */
  // ioss_plan_state->ss.ps.targetlist;
  /* ORDER BY, not support */

  /* Plan qual, not support */
  // ioss_plan_state->ss.ps.qual;
  auto schema = table->GetSchema();
  index_scan_desc.column_ids.resize(schema->GetColumnCount());
  std::iota(index_scan_desc.column_ids.begin(),
            index_scan_desc.column_ids.end(), 0);
  return new planner::IndexScanNode(table, index_scan_desc);
}

/**
 * @brief Convert a Postgres BitmapScan into a Peloton IndexScanNode
 *        We currently only handle the case where the lower plan is a
 *BitmapIndexScan
 *
 * @return Pointer to the constructed AbstractPlanNode
 */
planner::AbstractPlanNode *PlanTransformer::TransformBitmapScan(
    const BitmapHeapScanState *bhss_plan_state) {
  planner::IndexScanNode::IndexScanDesc index_scan_desc;

  /* resolve target relation */
  Oid table_oid = bhss_plan_state->ss.ss_currentRelation->rd_id;
  Oid database_oid = Bridge::GetCurrentDatabaseOid();

  assert(nodeTag(outerPlanState(bhss_plan_state)) ==
         T_BitmapIndexScanState);  // only support a bitmap index scan at lower
                                   // level

  const BitmapIndexScanState *biss_state =
      reinterpret_cast<const BitmapIndexScanState *>(
          outerPlanState(bhss_plan_state));
  const BitmapIndexScan *biss_plan =
      reinterpret_cast<const BitmapIndexScan *>(biss_state->ss.ps.plan);

  storage::DataTable *table = static_cast<storage::DataTable *>(
      catalog::Manager::GetInstance().GetTableWithOid(database_oid, table_oid));

  assert(table);
  LOG_INFO("Scan from: database oid %u table oid %u", database_oid, table_oid);

  /* Resolve index  */
  index_scan_desc.index = table->GetIndexWithOid(biss_plan->indexid);
  LOG_INFO("BitmapIdxmap scan on Index oid %u, index name: %s",
           biss_plan->indexid, index_scan_desc.index->GetName().c_str());

  /* Resolve index order */
  /* Only support forward scan direction */

  /* index qualifier and scan keys */
  LOG_INFO("num of scan keys = %d", biss_state->biss_NumScanKeys);
  BuildScanKey(biss_state->biss_ScanKeys, biss_state->biss_NumScanKeys,
               index_scan_desc);

  /* handle simple cases */
  /* target list */
  /* ORDER BY, not support */

  /* Plan qual, not support */

  auto schema = table->GetSchema();
  index_scan_desc.column_ids.resize(schema->GetColumnCount());
  std::iota(index_scan_desc.column_ids.begin(),
            index_scan_desc.column_ids.end(), 0);
  return new planner::IndexScanNode(table, index_scan_desc);
}

}  // namespace bridge
}  // namespace peloton<|MERGE_RESOLUTION|>--- conflicted
+++ resolved
@@ -104,27 +104,6 @@
   assert(num_keys > 0);
 
   for (int i = 0; i < num_keys; i++, scan_key++) {
-<<<<<<< HEAD
-    assert(!(scan_key->sk_flags &
-             SK_ISNULL));  // currently, only support simple case
-    assert(!(scan_key->sk_flags &
-             SK_ORDER_BY));  // currently, only support simple case
-    assert(!(scan_key->sk_flags &
-             SK_UNARY));  // currently, only support simple case
-    assert(!(scan_key->sk_flags &
-             SK_ROW_HEADER));  // currently, only support simple case
-    assert(!(scan_key->sk_flags &
-             SK_ROW_MEMBER));  // currently, only support simple case
-    assert(!(scan_key->sk_flags &
-             SK_ROW_END));  // currently, only support simple case
-    assert(!(scan_key->sk_flags &
-             SK_SEARCHNULL));  // currently, only support simple case
-    assert(!(scan_key->sk_flags &
-             SK_SEARCHNOTNULL));  // currently, only support simple case
-    Value value =
-        TupleTransformer::GetValue(scan_key->sk_argument, scan_key->sk_subtype);
-    switch (scan_key->sk_strategy) {
-=======
     assert(!(scan_key->sk_flags & SK_ISNULL)); // currently, only support simple case
     assert(!(scan_key->sk_flags & SK_ORDER_BY)); // currently, only support simple case
     assert(!(scan_key->sk_flags & SK_UNARY)); // currently, only support simple case
@@ -134,10 +113,10 @@
     assert(!(scan_key->sk_flags & SK_SEARCHNULL)); // currently, only support simple case
     assert(!(scan_key->sk_flags & SK_SEARCHNOTNULL)); // currently, only support simple case
     Value value = TupleTransformer::GetValue(scan_key->sk_argument, scan_key->sk_subtype);
+    // TODO: Do we need this here ?
     std::ostringstream oss;
     oss << value;
     switch(scan_key->sk_strategy) {
->>>>>>> 11101b74
       case BTLessStrategyNumber:
         LOG_INFO("key < %s", oss.str().c_str());
         index_scan_desc.end_key = new storage::Tuple(schema, true);
