--- conflicted
+++ resolved
@@ -22,11 +22,8 @@
 BWTreeIndex<KeyType, ValueType, KeyComparator, KeyEqualityChecker>::BWTreeIndex(
     IndexMetadata *metadata)
     : Index(metadata),
-<<<<<<< HEAD
-      container(KeyComparator(metadata), ItemPointerComparator()),
-=======
-      container(KeyComparator(metadata), KeyEqualityChecker(metadata)),
->>>>>>> d8428f82
+      container(KeyComparator(metadata), ItemPointerComparator(),
+                KeyEqualityChecker(metadata)),
       equals(metadata),
       comparator(metadata) {
   // Add your implementation here
