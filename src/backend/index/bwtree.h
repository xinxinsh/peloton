--- conflicted
+++ resolved
@@ -211,9 +211,10 @@
       inner->high_key = high_key;
       inner->right_link = right_link;
       inner->left_link = left_link;
+      // number of key entries
       inner->num_entries = num_entries;
       inner->keys = new KeyType[num_entries];
-      inner->children = new pid_t[num_entries];
+      inner->children = new pid_t[num_entries + 1];
       return inner;
     }
   };
@@ -301,6 +302,12 @@
     // TODO: fix this by refactoring or sth
     // Zero for DeltaSplitInner
     // num_entries is sizeo f the original branch (ie left)
+    // For SMO completions
+    KeyType low_key;
+    KeyType high_key;
+    pid_t new_child_pid;
+    pid_t orig_left_pid;
+    bool is_rightmost;
   };
 
   //===--------------------------------------------------------------------===//
@@ -322,6 +329,7 @@
     KeyType low_key;
     KeyType high_key;
     pid_t new_child_pid;
+    bool is_rightmost;
   };
 
   //===--------------------------------------------------------------------===//
@@ -352,23 +360,19 @@
   //===--------------------------------------------------------------------===//
   //TODO: SplitInner should happen here
   struct FindDataNodeResult {
-<<<<<<< HEAD
     // The high key that directed the search to the node
     KeyType high_key;
-    // Was a value found
-    bool found = false;
-    // The slot to find the value
-    uint32_t slot_idx = 0;
-=======
->>>>>>> faf25417
     // The PID of the leaf node that contains the value
     pid_t node_pid = kInvalidPid;
     // The head (root) of the delta chain (if one exists)
     Node* node = nullptr;
     // The path the search took
     std::stack<pid_t> traversal_path;
+    std::stack<KeyType> parent_search_keys;
     // The PID of the first node we find while traversal that needs consolidation
     pid_t node_to_consolidate = kInvalidPid;
+    pid_t last_inner_node = kInvalidPid;
+    pid_t inner_node_to_split = kInvalidPid;
   };
 
   //===--------------------------------------------------------------------===//
@@ -580,69 +584,71 @@
   bool Insert(KeyType key, ValueType value) {
     // Enter the epoch
     EpochGuard<NodeDeleter> guard{epoch_manager_};
-
-    // Find the leaf-level node where we'll insert the data
-    FindDataNodeResult result = FindDataNode(key);
-    assert(result.node != nullptr);
-    assert(IsLeaf(result.node));
-
-<<<<<<< HEAD
-    Node* prev_root = result.head;
-    // Collect values
-    std::vector<std::pair<KeyType, ValueType>> vals;
-    CollapseLeafData(result.head, vals);
-
-    // Check if this is a duplicate key-value pair by binary searching
-    // the values from the leaf we intend to insert into
-    auto range = std::equal_range(vals.begin(), vals.end(), key,
-                                  KeyOnlyComparator{key_comparator_});
-    for (auto iter = range.first, end = range.second; iter != end; ++iter) {
-      std::pair<KeyType, ValueType>& pair = *iter;
-      if (value_comparator_.Compare(pair.second, value)) {
+    
+    Node* prev_root;
+    pid_t node_pid;
+    std::stack<pid_t> traversal_path;
+    std::stack<KeyType> parent_search_keys;
+    pid_t node_to_consolidate = kInvalidPid;
+    uint32_t num_entries = 0;
+    DeltaInsert* delta_insert;
+    bool leaf_needs_consolidation = false;
+    pid_t inner_node_to_split = kInvalidPid;
+    do {
+      // Find the leaf-level node where we'll insert the data
+      FindDataNodeResult result = FindDataNode(key);
+      node_to_consolidate = result.node_to_consolidate;
+      inner_node_to_split = result.inner_node_to_split;
+      traversal_path = result.traversal_path;
+      parent_search_keys = result.parent_search_keys;
+      assert(result.node != nullptr);
+      assert(IsLeaf(result.node));
+
+      prev_root = result.node;
+      node_pid = result.node_pid;
+      
+      bool exists;
+      pid_t new_split_pid;
+      Node* new_split_node;
+      std::tie(exists, leaf_needs_consolidation, new_split_pid, new_split_node) = FindInLeafNode(result.node, key, value);
+    
+      if (exists) {
         LOG_DEBUG("Attempted to insert duplicate key-value pair");
         return false;
       }
-=======
-    Node* prev_root = result.node;
-    uint32_t num_entries = 0;
-    if (result.node->node_type == Node::NodeType::Leaf) {
-      num_entries = static_cast<LeafNode*>(result.node)->num_entries + 1;
-    } else {
-      num_entries = static_cast<DeltaNode*>(result.node)->num_entries + 1;
-    }
-
-    auto probe_result = FindInLeafNode(result.node, key, value);
-    bool exists = probe_result.first;
-    bool leaf_needs_consolidation = probe_result.second;
-    if (exists) {
-      LOG_DEBUG("Attempted to insert duplicate key-value pair");
-      return false;
->>>>>>> faf25417
-    }
-
-    // TODO If remove, goto left sibling and insert there in multithreading case
-    DeltaInsert* delta_insert = new DeltaInsert();
-    delta_insert->key = key;
-    delta_insert->value = value;
-    // TODO: make this class into c++ initializer list
-    delta_insert->node_type = Node::NodeType::DeltaInsert;
-    delta_insert->next = prev_root;
-
-    pid_t root_pid = result.node_pid;
-    while (!mapping_table_.Cas(root_pid, prev_root, delta_insert)) {
-      // TODO: need to retraverse in multithreading
-      prev_root = mapping_table_.Get(root_pid);
+
+      if (new_split_pid != kInvalidPid) {
+        prev_root = new_split_node;
+        node_pid = new_split_pid;
+      }
+      
+      if (prev_root->node_type == Node::NodeType::Leaf) {
+        num_entries = static_cast<LeafNode*>(prev_root)->num_entries + 1;
+      } else {
+        num_entries = static_cast<DeltaNode*>(prev_root)->num_entries + 1;
+      }
+
+      // TODO If remove, goto left sibling and insert there in multithreading case
+      delta_insert = new DeltaInsert();
+      delta_insert->key = key;
+      delta_insert->value = value;
+      // TODO: make this class into c++ initializer list
+      delta_insert->node_type = Node::NodeType::DeltaInsert;
       delta_insert->next = prev_root;
-      num_failed_cas_++;
-    }
-
-    if (vals.size() + 1> insert_branch_factor) {
-      Split(result.leaf_node, vals, &result.traversal_path, root_pid, delta_insert);
-    }
-    if (result.node_to_consolidate != kInvalidPid) {
-      ConsolidateNode(result.node_to_consolidate);
+      delta_insert->num_entries = num_entries;
+
+    } while (!mapping_table_.Cas(node_pid, prev_root, delta_insert));
+    if (num_entries > insert_branch_factor) {
+      Split(node_pid, parent_search_keys, false);
+    }
+    if (node_to_consolidate != kInvalidPid) {
+      ConsolidateNode(node_to_consolidate);
     } else if (leaf_needs_consolidation) {
-      ConsolidateNode(result.node_pid);
+      ConsolidateNode(node_pid);
+    }
+
+    if (inner_node_to_split != kInvalidPid) {
+      Split(inner_node_to_split, parent_search_keys, true);
     }
 
     return true;
@@ -665,8 +671,8 @@
     }
 
     auto probe_result = FindInLeafNode(result.node, key, value);
-    bool exists = probe_result.first;
-    bool leaf_needs_consolidation = probe_result.second;
+    bool exists = std::get<0>(probe_result);
+    bool leaf_needs_consolidation = std::get<1>(probe_result);
     if (!exists) {
       LOG_DEBUG("Attempted to delete non-existent key-value from index");
       return false;
@@ -749,14 +755,17 @@
   // the pid_t of the leaf that the insertion should take place at.  The
   // pid_t is sufficient to create a delta node and CAS it in.  The traversal
   // path is also available if the node get's deleted while we're CASing in.
-  FindDataNodeResult FindDataNode(const KeyType key) const {
+  FindDataNodeResult FindDataNode(const KeyType key) {
     // The path we take during the traversal/search
     std::stack<pid_t> traversal;
+    std::stack<KeyType> parent_search_keys;
     // The PID of the node that needs consolidation, if any
     pid_t node_to_consolidate = kInvalidPid;
     // The PID of the node we're currently probing
     pid_t curr = root_pid_.load();
-    KeyType high_key;
+    pid_t inner_node_to_split = kInvalidPid;
+    bool is_rightmost;
+    pid_t last_inner_node = kInvalidPid;
     while (true) {
       assert(curr != kInvalidPid);
       Node* curr_node = GetNode(curr);
@@ -776,24 +785,25 @@
       } else {
         // Is an inner node, perform a search for the key in the inner node,
         // return the PID of the next node to go go
-<<<<<<< HEAD
-        pid_t child = FindInInnerNode(curr_node, key, high_key);
-=======
-        std::pair<pid_t, bool> search_result = FindInInnerNode(curr_node, key);
-        pid_t child = search_result.first;
-
-        // Check if the node needs to be consolidated
-        bool needs_consolidation = search_result.second;
+        last_inner_node = curr;
+        pid_t child;
+        bool needs_consolidation;
+        KeyType inner_search_key;
+        bool needs_split;
+        std::tie(child, needs_consolidation, inner_search_key, is_rightmost, needs_split) = FindInInnerNode(curr_node, key);
+
         if (needs_consolidation && node_to_consolidate == kInvalidPid) {
           node_to_consolidate = curr;
         }
-
->>>>>>> faf25417
+        if (needs_split && inner_node_to_split == kInvalidPid) {
+          inner_node_to_split = curr;
+        }
         if (child == kInvalidPid) {
           // The inner node was deleted, back up and try again
           curr = traversal.top();
           traversal.pop();
         } else {
+          if (!is_rightmost) parent_search_keys.push(inner_search_key);
           traversal.push(curr);
           curr = child;
         }
@@ -805,43 +815,27 @@
     result.node_pid = curr;
     result.node = GetNode(curr);
     result.traversal_path = traversal;
-<<<<<<< HEAD
-    FindInLeafNode(result.head, key, result, high_key);
-=======
+    result.parent_search_keys = parent_search_keys;
     result.node_to_consolidate = node_to_consolidate;
->>>>>>> faf25417
+    result.last_inner_node = last_inner_node;
+    result.inner_node_to_split = inner_node_to_split;
     return result;
   }
 
   // Find the path to take to the given key in the given inner node
-<<<<<<< HEAD
-  pid_t FindInInnerNode(const Node* node, const KeyType key, KeyType &high_key, bool &is_high_key_infinity) const {
-=======
-  std::pair<pid_t, bool> FindInInnerNode(const Node* node, const KeyType key) const {
->>>>>>> faf25417
+  std::tuple<pid_t, bool, KeyType, bool, bool> FindInInnerNode(const Node* node, const KeyType key) const {
     assert(node != nullptr);
     assert(!IsLeaf(node));
 
     uint32_t chain_length = 0;
     Node* curr_node = (Node *) node;
+    KeyType parent_high_key;
+    bool is_rightmost = false;
+    uint32_t num_entries = curr_node->node_type == Node::NodeType::Inner ? 
+      static_cast<InnerNode*>(curr_node)->num_entries : 
+      static_cast<DeltaNode*>(curr_node)->num_entries;
     while (curr_node->node_type != Node::NodeType::Inner) {
       switch (curr_node->node_type) {
-<<<<<<< HEAD
-        case Node::NodeType::Inner: {
-          // At an inner node, do binary search to find child
-          InnerNode* inner = static_cast<InnerNode*>(curr_node);
-          auto iter =
-              std::lower_bound(inner->keys, inner->keys + inner->num_entries,
-                               key, key_comparator_);
-          //TODO: ask if this is right
-          //TODO: if last element, then leave high key as is.
-          uint32_t child_index = iter - inner->keys;
-          uint32_t children_index = std::min(child_index, inner->num_entries - 1);
-          high_key = inner->keys[child_index];
-          return inner->children[children_index];
-        }
-=======
->>>>>>> faf25417
         case Node::NodeType::DeltaMergeInner: {
           // This node has contents that have been merged from another node.
           // Figure out if we need to continue along this logical node or
@@ -869,16 +863,17 @@
         case Node::NodeType::DeltaIndex: {
           // If delta.low_key < key <= delta.high_key, then we follow the path
           // to the child this index entry points to
+          // TODO: This case might need to be mirrored for deletion
           DeltaIndex* index = static_cast<DeltaIndex*>(curr_node);
-<<<<<<< HEAD
-          if (key_comparator_(index->low_key, key) < 0 &&
-              key_comparator_(key, index->high_key) <= 0) {
-            *high_key = index->high_key;
-=======
           if (key_comparator_(index->low_key, key) &&
               key_comparator_(key, index->high_key)) {
->>>>>>> faf25417
+            Node* new_child_node = GetNode(index->new_child_pid);
             curr_node = GetNode(index->new_child_pid);
+            if (!IsLeaf(new_child_node)) {
+              parent_high_key = index->high_key;
+            } else {
+              return std::make_tuple(index->new_child_pid, chain_length >= chain_length_threshold, index->high_key, index->is_rightmost, num_entries >= insert_branch_factor);
+            }
           } else {
             curr_node = index->next;
           }
@@ -898,7 +893,8 @@
           // This node has been deleted (presumably from a merge to another
           // node). Go back up the traversal path and try again
           pid_t deleted = kInvalidPid;
-          return std::make_pair(deleted, chain_length >= chain_length_threshold);
+          return std::make_tuple(deleted, chain_length >= chain_length_threshold,
+              parent_high_key, is_rightmost, num_entries >= insert_branch_factor);
         }
         default: {
           // Anything else should be impossible for inner nodes
@@ -917,71 +913,29 @@
     auto iter = std::lower_bound(inner->keys, inner->keys + inner->num_entries,
                                  key, key_comparator_);
     uint32_t child_index = iter - inner->keys;
-    pid_t result_pid = inner->children[std::min(child_index, inner->num_entries - 1)];
-    return std::make_pair(result_pid, chain_length >= chain_length_threshold);
-  }
-
-  bool IsPidInInnerNodeKeys() {
-    
-  }
-
-  pid_t FindCorrectDeltaIndexInnerNode(KeyType &split_key, KeyType &high_key, 
-      pid_t parent) {
-      Node* parentNode = GetNode(parent);
-      std::vector<std::pair<KeyType, pid_t>> output;
-      CollapseInnerNodeData(parentNode, output);
-      //search in output
-  }
-
-  void InstallDeltaIndex(KeyType &split_key, KeyType &high_key, pid_t orig_left, pid_t new_right, std::stack<pid_t>& traversal) {
-        Node* node = nullptr;
-    InnerNode* consolidated = nullptr;
-    do {
-      pid_t parent = traversal.empty() ? root_pid_.load() : travesal.pop(); 
-      if (parent == orig_left) {
-        InnerNode* inner = InnerNode::Create(split_key, high_key, kInvalidPid, kInvalidPid, 2);
-        inner->keys[0] = split_key;
-        inner->children[0] = left;
-        inner->children[1] = right;
-        new_root_pid = pid_allocator_++;
-        mapping_table_.Insert(sibling_pid, right_sibling);
-        if (root_pid_.compare_exchange_weak(parent, new_root_pid)) {
-          break;
-        } else {
-          delete inner;
-        }
-      } else {
-        DeltaSplit* split_index = new DeltaIndex();
-        split_index->node_type = Node::NodeType::DeltaIndex;
-        split_index->low_key = split_key;
-        split_index->high_key = high_key;
-        split_index->new_child_pid = sibling_pid;
-        delete split_index;
-      }
-    } while(true);
-        //find alive_parent and retraverse the tree.
-    if (!traversal.empty()) {
-      // Left was root
-      do {
-        pid_t old_root = root_pid_.load();
-              } while(new_root_pid.compare_exchange_weak());
-    }
+    pid_t result_pid = inner->children[child_index];
+    if (result_pid < inner->num_entries + 1) {
+      //non-rightmost key
+      parent_high_key = inner->keys[child_index];
+    } else {
+      //rightmost key
+      is_rightmost = true;
+    }
+    return std::make_tuple(result_pid, chain_length >= chain_length_threshold,
+        parent_high_key, is_rightmost, num_entries >= insert_branch_factor);
   }
 
   // Find the given key in the provided leaf node.  If found, assign the value
   // reference to the value from the leaf and return true. Otherwise, return
   // false if not found in the leaf.
-<<<<<<< HEAD
-  void FindInLeafNode(const Node* node, const KeyType key, const KeyType high_key,
-                      FindDataNodeResult& result) const {
-=======
-  std::pair<bool, bool> FindInLeafNode(const Node* node, const KeyType key,
-                                       const ValueType val) const {
->>>>>>> faf25417
+  std::tuple<bool, bool, pid_t, Node*> FindInLeafNode(const Node* node,
+      const KeyType key, const ValueType val) {
     assert(IsLeaf(node));
-
+    pid_t split_pid = kInvalidPid;
+    Node* split_node = NULL;
     uint32_t chain_length = 0;
     Node* curr = (Node *) node;
+    //TODO: where's the case for LeafDelete?
     while (curr->node_type != Node::NodeType::Leaf) {
       switch (curr->node_type) {
         case Node::NodeType::DeltaInsert: {
@@ -989,7 +943,8 @@
           DeltaInsert* insert = static_cast<DeltaInsert*>(curr);
           if (key_equals_(key, insert->key) &&
               value_comparator_.Compare(val, insert->value)) {
-            return std::make_pair(true, chain_length >= chain_length_threshold);
+            return std::make_tuple(true, chain_length >= chain_length_threshold,
+                split_pid, split_node);
           }
           curr = insert->next;
           break;
@@ -999,7 +954,8 @@
           DeltaDelete* del = static_cast<DeltaDelete*>(curr);
           if (key_equals_(key, del->key) &&
               value_comparator_.Compare(val, del->value)) {
-            return std::make_pair(false, chain_length >= chain_length_threshold);
+            return std::make_tuple(false, chain_length >= chain_length_threshold,
+                split_pid, split_node);
           }
           curr = del->next;
           break;
@@ -1021,8 +977,15 @@
           } else {
             //TODO: SMO completion here?
             // check for child pid_t. if its there, don't install update
-            InstallDeltaIndex(high_key, split->split_key, split->new_right, &result->traversal_path);
+            DeltaIndex* delta_index = new DeltaIndex();
+            delta_index->low_key = split->low_key;
+            delta_index->high_key = split->high_key;
+            delta_index->new_child_pid = split->new_child_pid;
+            delta_index->is_rightmost = split->is_rightmost;
+            InstallDeltaIndex(split->orig_left_pid, delta_index, false);
+            split_pid = split->new_right;
             curr = GetNode(split->new_right);
+            split_node = curr; 
           }
           break;
         }
@@ -1045,7 +1008,8 @@
     bool found = index < leaf->num_entries &&
         key_equals_(key, leaf->keys[index]) &&
         value_comparator_.Compare(val, leaf->vals[index]);
-    return std::make_pair(found, chain_length >= chain_length_threshold);
+    return std::make_tuple(found, chain_length >= chain_length_threshold,
+        split_pid, split_node);
   }
 
   std::pair<pid_t, pid_t> CollapseInnerNodeData(
@@ -1417,61 +1381,15 @@
     epoch_manager_.MarkDeleted(NodeDeleter{this, node});
   }
 
-  // For Insert
-  // template <typename KeyType, typename ValueType, class KeyComparator>
-/*  KVMultiset& getKVsLeaf(Node *node, KVMultiset& deltaKVs, std::set<KeyType>& deleted) {
-    for (int i = 0; i < node->num_entries; i++) {
-      auto it = deleted.find(node->keys[i]);
-      if (it == deleted.end()) {
-        deltaKVs->insert(std::make_tuple(node->keys[i], node->vals[i]));
-      }
-    }
-    return deltaKVs;
-  }
-
-  KVMultiset& getKVsDeltaAndLeaf(DeltaNode *node) {
-    Node* cur = node->next;
-    // TODO: unique ptr?
-    KVMultiset* kvs = new std::multiset<std::pair<KeyType, ValueType>>();
-    std::set<KeyType> deleted = new std::set<KeyType>();
-    while (cur) {
-      switch (cur->node_type){
-        case Node::NodeType::DeltaInsert: {
-          auto it = deleted.find(cur->key);
-          if (it == deleted.end()) {
-            auto t = std::make_tuple(cur->key, cur->value);
-            kvs.insert(t);
-          }
-          break;
-        }
-        case Node::NodeType::DeltaDelete: {
-          deleted.insert(cur->key);
-          break;
-        }
-        case Node::NodeType::DeltaMerge: {
-          // TODO: Watch out for stale references in multithreading mode.
-          KVMultiset& right_set = getKVsAndCountDelta(cur->old_right);
-          kvs.insert(right_set.begin(), right_set.end());
-          break;
-        }
-        case Node::NodeType::DeltaSplit:
-          //TODO: this might not be the case in multithreading.
-          // Keep traversing down the current chain.
-          break;
-        case Node::NodeType::Leaf: {
-          return getKVsAndCountLeaf(cur, kvs, deleted);
-        }
-        default: {
-          // TODO: With single threading, nothing in the chain can be DeltaRemoveLeaf.
-          // In multithreading, there might be some weird cases.
-          LOG_DEBUG("hit node %s on insert.  this is impossible!",
-                    std::to_string(cur->node_type).c_str());
-          assert(false);
-        }
-      }
-      cur = cur->next;
-    }
-  }*/
+  InnerNode* GetInner(Node* node) {
+    Node* curr = node;
+    while (curr->node_type != Node::NodeType::Inner) {
+      DeltaNode* delta = static_cast<DeltaNode*>(curr);
+      curr = delta->next;
+    }
+    return static_cast<InnerNode*>(curr);
+  }
+
 
   LeafNode* GetLeaf(Node* node) {
     Node* curr = node;
@@ -1482,11 +1400,9 @@
     return static_cast<LeafNode*>(curr);
   }
 
-  void Split(LeafNode* leaf, std::vector<std::pair<KeyType, ValueType>>& kv_vec, 
-      std::stack<pid_t>& traversal_path, pid_t node_pid, KeyType high_key) {
+  void Split(pid_t node_pid, std::stack<KeyType>& parent_search_keys, 
+      bool is_inner) {
     Node* node = nullptr;
-    InnerNode* consolidated = nullptr;
-    bool succ = false;
     KeyType split_key;
     pid_t sibling_pid;
     do {
@@ -1496,61 +1412,173 @@
       if (IsDeleted(node)) {
         return;
       }
-
-      //TODO: if delta node, check the number of entries and 
-      // quit if its less then split lim
-
-      std::vector<std::pair<KeyType, ValueType>> kv_vec;
-      std::pair<pid_t, pid_t> links = CollapseLeafData(traversal_path, node, &vals);
       
-      int split_idx = kv_vec.size() / 2;
-      std::vector<std::pair<KeyType, ValueType>> kv_split_vec(
-        std::make_move_iterator(kv_vec.begin() + split_idx),
-        std::make_move_iterator(kv_vec.end()));
-      split_key = std::get<0>(kv_vec[split_idx - 1]);
-      KeyType low_key = std::get<0>(kv_split_vec[0]);
-      KeyType high_key = std::get<0>(kv_split_vec[kv_split_vec.size() - 1]);
-      pid_t left_link = leaf_pid;
-
-      pid_t right_link = GetLeaf(node)->right_link;
-
-      LeafNode *right_sibling = LeafNode::Create(low_key, high_key, right_link, left_link, kv_split_vec.size());
-      int i = 0;
-      for (auto it = std::make_move_iterator(kv_split_vec.begin()),
-                   end = std::make_move_iterator(kv_split_vec.end()); it != end; ++it) {
-        right_sibling->keys[i] = std::move(it->first);
-        right_sibling->vals[i] = std::move(it->second);
-        i++;
-      }
-      sibling_pid = pid_allocator_++;
-      mapping_table_.Insert(sibling_pid, right_sibling);
-
-      DeltaSplit* delta_split = new DeltaSplit();
-      delta_split->split_key = split_key;
-      delta_split->new_right = sibling_pid;
-      delta_split->num_entries = kv_vec.size() - kv_split_vec.size();
-      delta_split->next = node;
-
-      bool cas_succ = mapping_table_.Cas(node_pid, node, delta_split);
+      uint32_t num_entries = 0;
+      if (!is_inner) {
+        if (node->node_type == Node::NodeType::Leaf) {
+          num_entries = static_cast<LeafNode*>(node)->num_entries + 1;
+        } else {
+          num_entries = static_cast<DeltaNode*>(node)->num_entries + 1;
+        }
+      } else {
+        if (node->node_type == Node::NodeType::Leaf) {
+          num_entries = static_cast<InnerNode*>(node)->num_entries + 1;
+        } else {
+          num_entries = static_cast<DeltaNode*>(node)->num_entries + 1;
+        }
+      }
+
+      if (num_entries < insert_branch_factor) return;
+
+      Node* cas_node;
+      if (!is_inner) {
+        std::vector<std::pair<KeyType, ValueType>> kv_vec;
+        CollapseLeafData(node, kv_vec);
+        
+        int split_idx = kv_vec.size() / 2;
+        std::vector<std::pair<KeyType, ValueType>> kv_split_vec(
+          std::make_move_iterator(kv_vec.begin() + split_idx),
+          std::make_move_iterator(kv_vec.end()));
+        split_key = std::get<0>(kv_vec[split_idx - 1]);
+        KeyType low_key = std::get<0>(kv_split_vec[0]);
+        KeyType high_key = std::get<0>(kv_split_vec[kv_split_vec.size() - 1]);
+        pid_t left_link = node_pid;
+        pid_t right_link = GetLeaf(node)->right_link;
+
+        LeafNode *right_sibling = LeafNode::Create(low_key, high_key, right_link, left_link, kv_split_vec.size());
+        int i = 0;
+        for (auto it = std::make_move_iterator(kv_split_vec.begin()),
+                     end = std::make_move_iterator(kv_split_vec.end()); it != end; ++it) {
+          right_sibling->keys[i] = std::move(it->first);
+          right_sibling->vals[i] = std::move(it->second);
+          i++;
+        }
+        sibling_pid = pid_allocator_++;
+        mapping_table_.Insert(sibling_pid, right_sibling);
+
+        DeltaSplit* delta_split = new DeltaSplit();
+        delta_split->split_key = split_key;
+        delta_split->new_right = sibling_pid;
+        delta_split->node_type = Node::NodeType::DeltaSplit;
+        delta_split->num_entries = kv_vec.size() - kv_split_vec.size();
+        delta_split->next = node;
+        cas_node = delta_split;
+      } else {
+        std::vector<std::pair<KeyType, pid_t>> kv_vec;
+        CollapseInnerNodeData(node, kv_vec);
+        
+        int split_idx = kv_vec.size() / 2;
+        std::vector<std::pair<KeyType, pid_t>> kv_split_vec(
+          std::make_move_iterator(kv_vec.begin() + split_idx),
+          std::make_move_iterator(kv_vec.end()));
+        split_key = std::get<0>(kv_vec[split_idx - 1]);
+        KeyType low_key = std::get<0>(kv_split_vec[0]);
+        KeyType high_key = std::get<0>(kv_split_vec[kv_split_vec.size() - 1]);
+        pid_t left_link = node_pid;
+        pid_t right_link = GetInner(node)->right_link;
+
+        InnerNode *right_sibling = InnerNode::Create(low_key, high_key, right_link, left_link, kv_split_vec.size());
+        int i = 0;
+        for (auto it = std::make_move_iterator(kv_split_vec.begin()),
+                     end = std::make_move_iterator(kv_split_vec.end()); it != end; ++it) {
+          right_sibling->keys[i] = std::move(it->first);
+          right_sibling->children[i] = std::move(it->second);
+          i++;
+        }
+        sibling_pid = pid_allocator_++;
+        mapping_table_.Insert(sibling_pid, right_sibling);
+
+        DeltaSplit* delta_split = new DeltaSplit();
+        delta_split->split_key = split_key;
+        delta_split->node_type = Node::NodeType::DeltaSplitInner;
+        delta_split->new_right = sibling_pid;
+        delta_split->num_entries = kv_vec.size() - kv_split_vec.size();
+        delta_split->next = node;
+        cas_node = delta_split;
+      }
+      bool cas_succ = mapping_table_.Cas(node_pid, node, cas_node);
       if (cas_succ) break;
-      delete delta_split;
+      delete cas_node;
     } while (true);
 
-    InstallDeltaIndex(high_key, split_key, sibling_pid, traversal_path);
-    // Install index
-        // TODO: fix this for multithreading
-    split_index->next = node;
-
-    //TODO: need to retraverse in multithreading;
-    mapping_table_.Cas(leaf_pid, delta_split, split_index);
-    LOG_DEBUG("Inserted new index entry");
-
-
-      delete right_sibling;
-    }
-  }
-
-  // Get the node with the given pid
+    DeltaIndex* delta_index = new DeltaIndex();
+    delta_index->node_type = Node::NodeType::DeltaIndex;
+    delta_index->low_key = split_key;
+    delta_index->new_child_pid = sibling_pid;
+    if (parent_search_keys.empty()) {
+      //This can't happen for inner splits
+      delta_index->is_rightmost = true;
+    } else {
+      if (is_inner) {
+        if (parent_search_keys.size() == 1) {
+          //we are splitting root
+          delta_index->new_child_pid = kInvalidPid;          
+        } else {
+          parent_search_keys.pop();
+          delta_index->high_key = parent_search_keys.top();
+        }
+      } else {
+        delta_index->high_key = parent_search_keys.top();
+      }
+    }
+    InstallDeltaIndex(node_pid, delta_index, is_inner);
+  }
+
+  void InstallDeltaIndex(pid_t orig_left, DeltaIndex* delta_index, bool is_inner)  {
+    Node* node = nullptr;
+    do {
+      //orig_left was root
+      pid_t parent; FindDataNodeResult result;
+      result = FindDataNode(delta_index->low_key);
+      parent = result.last_inner_node;
+      if (is_inner) {
+        if (result.traversal_path.size() == 1) {
+          //Splitting root
+          parent = kInvalidPid;
+        } else {
+          result.traversal_path.pop();
+          parent = result.traversal_path.top();
+        }
+      }
+      if (parent == kInvalidPid) {
+        //TODO what should the high key be here?
+        InnerNode* inner = InnerNode::Create(delta_index->low_key, delta_index->high_key, kInvalidPid, kInvalidPid, 1);
+        inner->keys[0] = delta_index->low_key;
+        inner->children[0] = orig_left;
+        inner->children[1] = delta_index->new_child_pid;
+        pid_t new_root_pid = pid_allocator_++;
+        mapping_table_.Insert(new_root_pid, inner);
+        if (root_pid_.compare_exchange_weak(orig_left, new_root_pid)) {
+          break;
+        } else {
+          delete inner;
+        }
+      } else {
+        node = GetNode(parent); 
+        std::vector<std::pair<KeyType, pid_t>> output;
+        CollapseInnerNodeData(node, output);
+        pid_t left = orig_left; pid_t right = delta_index->new_child_pid;
+        if (std::find_if(output.begin(), output.end(), 
+              [left](std::pair<KeyType, pid_t> p) {
+                return std::get<1>(p) == left;
+              }) != output.end() &&
+            std::find_if(output.begin(), output.end(), 
+              [right](std::pair<KeyType, pid_t> p) {
+                return std::get<1>(p) == right;
+              }) != output.end() ) {
+          delete delta_index;
+          return;
+        }
+        //TODO: figure out if this needs to be prev_node.num_entries + 1
+        delta_index->num_entries = output.size() + 1;
+        bool cas_succ = mapping_table_.Cas(result.last_inner_node, node, delta_index);
+        if (cas_succ) break;
+      }
+    } while(true);
+  }
+
+  
+   // Get the node with the given pid
   Node* GetNode(pid_t node_pid) const {
     return mapping_table_.Get(node_pid);
   }
@@ -1645,9 +1673,6 @@
   // The mapping table
   MappingTable<pid_t, Node*, DumbHash> mapping_table_;
 
-<<<<<<< HEAD
-  int insert_branch_factor = 1;
-=======
   // The epoch manager
   EpochManager<NodeDeleter> epoch_manager_;
 
@@ -1655,7 +1680,6 @@
   uint32_t delete_branch_factor = 100;
   uint32_t insert_branch_factor = 500;
   uint32_t chain_length_threshold = 10;
->>>>>>> faf25417
 
   std::atomic<uint64_t> num_failed_cas_;
   std::atomic<uint64_t> num_consolidations_;
