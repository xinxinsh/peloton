--- conflicted
+++ resolved
@@ -498,13 +498,8 @@
   std::unique_ptr<index::Index> index(BuildIndex());
 
   // Parallel Test
-<<<<<<< HEAD
-  size_t num_threads = 1;
-  size_t scale_factor = 1;
-=======
   size_t num_threads = 2;
   size_t scale_factor = 4;
->>>>>>> 7bc513bc
   LaunchParallelTest(num_threads, InsertTest, index.get(), pool, scale_factor);
 
   locations = index->ScanAllKeys();
