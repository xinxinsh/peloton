/*-------------------------------------------------------------------------
 *
 * peloton.cpp
 * file description
 *
 * Copyright(c) 2015, CMU
 *
 * /peloton/src/backend/bridge/peloton.c
 *
 *-------------------------------------------------------------------------
 */

#include "postgres.h"
#include "c.h"

#include "bridge/bridge.h"
#include "executor/tuptable.h"
#include "libpq/ip.h"
#include "libpq/pqsignal.h"
#include "miscadmin.h"
#include "nodes/print.h"
#include "utils/guc.h"
#include "utils/ps_status.h"
#include "utils/timeout.h"
#include "utils/memutils.h"
#include "utils/resowner.h"
#include "postmaster/fork_process.h"
#include "postmaster/postmaster.h"
#include "postmaster/peloton.h"
#include "storage/latch.h"
#include "storage/ipc.h"
#include "storage/proc.h"
#include "tcop/tcopprot.h"

#include <sys/types.h>
#include <unistd.h>
#include <fcntl.h>
#include <sys/param.h>
#include <sys/time.h>
#include <sys/socket.h>
#include <netdb.h>
#include <netinet/in.h>
#include <arpa/inet.h>
#include <signal.h>
#include <time.h>
#include <thread>

#include "backend/bridge/plan_transformer.h"
#include "backend/common/logger.h"
#include "backend/common/stack_trace.h"
#include "backend/bridge/ddl.h"
#include "backend/bridge/plan_transformer.h"
#include "backend/bridge/plan_executor.h"
#include "backend/bridge/bridge_test.h"
#include "backend/scheduler/tbb_scheduler.h"

/* ----------
 * Local data
 * ----------
 */
NON_EXEC_STATIC pgsocket pelotonSock = PGINVALID_SOCKET;

static struct sockaddr_storage pelotonAddr;

/*
 * Flags set by interrupt handlers for later service in the main loop.
 */
static volatile bool need_exit = false;
static volatile sig_atomic_t got_SIGHUP = false;

/* Flags to tell if we are in an peloton process */
static bool am_peloton = false;

/* ----------
 * Local function forward declarations
 * ----------
 */
NON_EXEC_STATIC void PelotonMain(int argc, char *argv[]) pg_attribute_noreturn();
static void peloton_MainLoop(void);
static void peloton_sighup_handler(SIGNAL_ARGS);
static void peloton_sigusr2_handler(SIGNAL_ARGS);
static void peloton_sigterm_handler(SIGNAL_ARGS);
static void peloton_sighup_handler(SIGNAL_ARGS);
static void  __attribute__ ((unused)) peloton_sigsegv_handler(SIGNAL_ARGS);

static void peloton_setheader(Peloton_MsgHdr *hdr, PelotonMsgType mtype);
static void peloton_send(void *msg, int len);

static peloton::ResultType peloton_process_dml(Peloton_MsgDML *msg);
static peloton::ResultType peloton_process_ddl(Peloton_MsgDDL *msg);

bool
IsPelotonProcess(void)
{
  return am_peloton;
}

/**
 * @brief Initialize peloton
 */
int peloton_start(void){
  pid_t   pelotonPid;

  switch ((pelotonPid = fork_process()))
  {
    case -1:
      ereport(LOG,
              (errmsg("could not fork peloton process: %m")));
      return -1;
      break;

    case 0:
      /* in postmaster child ... */
      InitPostmasterChild();

      /* Close the postmaster's sockets */
      ClosePostmasterPorts(false);

      /*
       * Make sure we aren't in PostmasterContext anymore.  (We can't delete it
       * just yet, though, because InitPostgres will need the HBA data.)
       */
      MemoryContextSwitchTo(TopMemoryContext);

      /* Do some stuff */
      PelotonMain(0, NULL);

      return 0;
      break;

    default:
      /* Do nothing */
      return (int) pelotonPid;
      break;
  }

  /* shouldn't get here */
  return 0;
}

/*
 * PelotonMain
 *
 *  The argc/argv parameters are valid only in EXEC_BACKEND case.  However,
 *  since we don't use 'em, it hardly matters...
 */
NON_EXEC_STATIC void
PelotonMain(int argc, char *argv[])
{
  sigjmp_buf  local_sigjmp_buf;

  am_peloton = true;

  ereport(LOG, (errmsg("starting peloton : pid :: %d", getpid())));

  /* Identify myself via ps */
  init_ps_display("peloton process", "", "", "");

  SetProcessingMode(InitProcessing);

  /*
   * Set up signal handlers.  We operate on databases much like a regular
   * backend, so we use the same signal handling.  See equivalent code in
   * tcop/postgres.c.
   */
  pqsignal(SIGHUP, peloton_sighup_handler);

  /*
   * SIGINT is used to signal canceling the current table's vacuum; SIGTERM
   * means abort and exit cleanly, and SIGQUIT means abandon ship.
   */
  pqsignal(SIGINT, StatementCancelHandler);
  pqsignal(SIGTERM, peloton_sigterm_handler);
  //pqsignal(SIGSEGV, peloton_sigsegv_handler);
  pqsignal(SIGQUIT, quickdie);
  InitializeTimeouts();   /* establishes SIGALRM handler */

  pqsignal(SIGPIPE, SIG_IGN);
  pqsignal(SIGUSR1, peloton_sigusr2_handler);
  pqsignal(SIGUSR2, SIG_IGN);
  pqsignal(SIGFPE, FloatExceptionHandler);
  pqsignal(SIGCHLD, SIG_DFL);

  /* Early initialization */
  BaseInit();

  /*
   * Create a per-backend PGPROC struct in shared memory, except in the
   * EXEC_BACKEND case where this was done in SubPostmasterMain. We must do
   * this before we can use LWLocks (and in the EXEC_BACKEND case we already
   * had to do some stuff with LWLocks).
   */
#ifndef EXEC_BACKEND
  InitProcess();
#endif

  /*
   * If an exception is encountered, processing resumes here.
   *
   * See notes in postgres.c about the design of this coding.
   */
  if (sigsetjmp(local_sigjmp_buf, 1) != 0)
  {
    /* Prevents interrupts while cleaning up */
    HOLD_INTERRUPTS();

    /* Report the error to the server log */
    EmitErrorReport();

    /*
     * We can now go away.  Note that because we called InitProcess, a
     * callback was registered to do ProcKill, which will clean up
     * necessary state.
     */
    proc_exit(0);
  }

  /* We can now handle ereport(ERROR) */
  PG_exception_stack = &local_sigjmp_buf;

  PG_SETMASK(&UnBlockSig);

  /*
   * Connect to the selected database
   *
   * Note: if we have selected a just-deleted database (due to using
   * stale stats info), we'll fail and exit here.
   */
  InitPostgres("postgres", InvalidOid, NULL, InvalidOid, NULL);

  /*
   * If the PostmasterContext is still around, recycle the space; we don't
   * need it anymore after InitPostgres completes.  Note this does not trash
   * *MyProcPort, because ConnCreate() allocated that space with malloc()
   * ... else we'd need to copy the Port data first.  Also, subsidiary data
   * such as the username isn't lost either; see ProcessStartupPacket().
   */
  if (PostmasterContext)
  {
    MemoryContextDelete(PostmasterContext);
    PostmasterContext = NULL;
  }

  SetProcessingMode(NormalProcessing);

  /*
   * Create the memory context we will use in the main loop.
   *
   * MessageContext is reset once per iteration of the main loop, ie, upon
   * completion of processing of each command message from the client.
   */
  MessageContext = AllocSetContextCreate(TopMemoryContext,
                                         "MessageContext",
                                         ALLOCSET_DEFAULT_MINSIZE,
                                         ALLOCSET_DEFAULT_INITSIZE,
                                         ALLOCSET_DEFAULT_MAXSIZE);

  ereport(LOG, (errmsg("peloton: processing database \"%s\"", "postgres")));

  /* Init Peloton */
  BootstrapPeloton();

  /*
   * Create a resource owner to keep track of our resources (not clear that
   * we need this, but may as well have one).
   */
  CurrentResourceOwner = ResourceOwnerCreate(NULL, "Peloton");

  /*
   * Make sure we aren't in PostmasterContext anymore.  (We can't delete it
   * just yet, though, because InitPostgres will need the HBA data.)
   */
  MemoryContextSwitchTo(TopMemoryContext);

  /* Start main loop */
  if(PelotonTestMode == false)
  {
    peloton_MainLoop();
  }
  /* Testing mode */
  else
  {
    peloton::test::BridgeTest::RunTests();
  }

  // TODO: Peloton Changes
  MemoryContextDelete(MessageContext);
  MemoryContextDelete(CacheMemoryContext);

  /* All done, go away */
  proc_exit(0);
}

/* SIGHUP: set flag to re-read config file at next convenient time */
static void
peloton_sighup_handler(SIGNAL_ARGS)
{
  int     save_errno = errno;

  got_SIGHUP = true;
  SetLatch(MyLatch);

  errno = save_errno;
}

/* SIGUSR2: a worker is up and running, or just finished, or failed to fork */
static void
peloton_sigusr2_handler(SIGNAL_ARGS)
{
  int     save_errno = errno;

  need_exit = true;
  SetLatch(MyLatch);

  errno = save_errno;
}

/* SIGTERM: time to die */
static void
peloton_sigterm_handler(SIGNAL_ARGS)
{
  int     save_errno = errno;

  need_exit = true;
  SetLatch(MyLatch);

  errno = save_errno;
}

/* SIGSEGV: time to die */
static void
peloton_sigsegv_handler(SIGNAL_ARGS)
{
  int     save_errno = errno;

  need_exit = true;
  SetLatch(MyLatch);

  // Get stack trace
  peloton::GetStackTrace();

  errno = save_errno;

  // We can now go away.
  proc_exit(0);
}


/*
 * peloton_MainLoop
 *
 * Main loop for peloton
 */
static void
peloton_MainLoop(void)
{
  int     len;
  Peloton_Msg  msg;
  int     wr;

  /* Start our scheduler */
  std::unique_ptr<peloton::scheduler::TBBScheduler> scheduler(new peloton::scheduler::TBBScheduler());
  if(scheduler.get() == NULL)
  {
    elog(ERROR, "Could not create peloton scheduler \n");
    return;
  }

  /*
   * Loop to process messages until we get SIGQUIT or detect ungraceful
   * death of our parent postmaster.
   *
   * For performance reasons, we don't want to do ResetLatch/WaitLatch after
   * every message; instead, do that only after a recv() fails to obtain a
   * message.  (This effectively means that if backends are sending us stuff
   * like mad, we won't notice postmaster death until things slack off a
   * bit; which seems fine.)  To do that, we have an inner loop that
   * iterates as long as recv() succeeds.  We do recognize got_SIGHUP inside
   * the inner loop, which means that such interrupts will get serviced but
   * the latch won't get cleared until next time there is a break in the
   * action.
   */
  for (;;)
  {
    /* Clear any already-pending wakeups */
    ResetLatch(MyLatch);

    /*
     * Quit if we get SIGQUIT from the postmaster.
     */
    if (need_exit)
      break;

    /*
     * Inner loop iterates as long as we keep getting messages, or until
     * need_exit becomes set.
     */
    while (!need_exit)
    {
      /*
       * Reload configuration if we got SIGHUP from the postmaster.
       */
      if (got_SIGHUP)
      {
        got_SIGHUP = false;
        ProcessConfigFile(PGC_SIGHUP);
      }

      /*
       * Try to receive and process a message.  This will not block,
       * since the socket is set to non-blocking mode.
       */

      len = recv(pelotonSock, (char *) &msg,
                 sizeof(Peloton_Msg), 0);

      if (len < 0)
      {
        if (errno == EAGAIN || errno == EWOULDBLOCK || errno == EINTR)
          break;    /* out of inner loop */
        ereport(ERROR,
                (errcode_for_socket_access(),
                    errmsg("could not read message from backend to peloton: %m")));
      }

      /*
       * We ignore messages that are smaller than our common header
       */
      if (len < sizeof(Peloton_MsgHdr))
        continue;

      /*
       * The received length must match the length in the header
       */
      if (msg.msg_hdr.m_size != len)
        continue;

      /*
       * O.K. - we accept this message.  Process it.
       */
      switch (msg.msg_hdr.m_type)
      {
        case PELOTON_MTYPE_DUMMY:
          break;

        case PELOTON_MTYPE_DDL:
        {
          std::unique_ptr<peloton::scheduler::TBBTask> task(
              new peloton::scheduler::TBBTask(
                  reinterpret_cast<peloton::scheduler::handler>(peloton_process_ddl),
                  reinterpret_cast<Peloton_MsgDDL*>(&msg)));

          scheduler.get()->Run(task.get());
        }
        break;

        case PELOTON_MTYPE_DML:
        {
          std::unique_ptr<peloton::scheduler::TBBTask> task(
              new peloton::scheduler::TBBTask(
                  reinterpret_cast<peloton::scheduler::handler>(peloton_process_dml),
                  reinterpret_cast<Peloton_MsgDML*>(&msg)));

          scheduler.get()->Run(task.get());
        }
        break;

        default:
          break;
      }
    }           /* end of inner message-processing loop */

    /* Sleep until there's something to do */
    wr = WaitLatchOrSocket(MyLatch,
                           WL_LATCH_SET | WL_POSTMASTER_DEATH | WL_SOCKET_READABLE,
                           pelotonSock,
                           -1L);

    /*
     * Emergency bailout if postmaster has died.  This is to avoid the
     * necessity for manual cleanup of all postmaster children.
     */
    if (wr & WL_POSTMASTER_DEATH)
      break;
  }             /* end of outer loop */

  /* Normal exit from peloton is here */
  ereport(LOG,
          (errmsg("peloton shutting down")));

  proc_exit(0);       /* done */
}


/* ----------
 * peloton_init() -
 *
 *  Called from postmaster at startup. Create the resources required
 *  by the peloton process.  If unable to do so, do not
 *  fail --- better to let the postmaster start with peloton
 *  disabled.
 * ----------
 */
void
peloton_init(void)
{
  ACCEPT_TYPE_ARG3 alen;
  struct addrinfo *addrs = NULL,
      *addr,
      hints;
  int     ret;
  fd_set    rset;
  struct timeval tv;
  char    test_byte;
  int     sel_res;
  int     tries = 0;

#define TESTBYTEVAL ((char) 199)

  /*
   * This static assertion verifies that we didn't mess up the calculations
   * involved in selecting maximum payload sizes for our UDP messages.
   * Because the only consequence of overrunning PELOTON_MAX_MSG_SIZE would
   * be silent performance loss from fragmentation, it seems worth having a
   * compile-time cross-check that we didn't.
   */
  //StaticAssertStmt(sizeof(Peloton_Msg) <= PELOTON_MAX_MSG_SIZE,
  //         "maximum peloton message size exceeds PELOTON_MAX_MSG_SIZE");

  /*
   * Create the UDP socket for sending and receiving statistic messages
   */
  hints.ai_flags = AI_PASSIVE;
  hints.ai_family = AF_UNSPEC;
  hints.ai_socktype = SOCK_DGRAM;
  hints.ai_protocol = 0;
  hints.ai_addrlen = 0;
  hints.ai_addr = NULL;
  hints.ai_canonname = NULL;
  hints.ai_next = NULL;
  ret = pg_getaddrinfo_all("localhost", NULL, &hints, &addrs);
  if (ret || !addrs)
  {
    ereport(LOG,
            (errmsg("could not resolve \"localhost\": %s",
                    gai_strerror(ret))));
    goto startup_failed;
  }

  /*
   * On some platforms, pg_getaddrinfo_all() may return multiple addresses
   * only one of which will actually work (eg, both IPv6 and IPv4 addresses
   * when kernel will reject IPv6).  Worse, the failure may occur at the
   * bind() or perhaps even connect() stage.  So we must loop through the
   * results till we find a working combination. We will generate LOG
   * messages, but no error, for bogus combinations.
   */
  for (addr = addrs; addr; addr = addr->ai_next)
  {
#ifdef HAVE_UNIX_SOCKETS
    /* Ignore AF_UNIX sockets, if any are returned. */
    if (addr->ai_family == AF_UNIX)
      continue;
#endif

    if (++tries > 1)
      ereport(LOG,
              (errmsg("trying another address for the peloton")));

    /*
     * Create the socket.
     */
    if ((pelotonSock = socket(addr->ai_family, SOCK_DGRAM, 0)) == PGINVALID_SOCKET)
    {
      ereport(LOG,
              (errcode_for_socket_access(),
                  errmsg("could not create socket for peloton: %m")));
      continue;
    }

    /*
     * Bind it to a kernel assigned port on localhost and get the assigned
     * port via getsockname().
     */
    if (bind(pelotonSock, addr->ai_addr, addr->ai_addrlen) < 0)
    {
      ereport(LOG,
              (errcode_for_socket_access(),
                  errmsg("could not bind socket for peloton: %m")));
      closesocket(pelotonSock);
      pelotonSock = PGINVALID_SOCKET;
      continue;
    }

    alen = sizeof(pelotonAddr);
    if (getsockname(pelotonSock, (struct sockaddr *) & pelotonAddr, &alen) < 0)
    {
      ereport(LOG,
              (errcode_for_socket_access(),
                  errmsg("could not get address of socket for peloton: %m")));
      closesocket(pelotonSock);
      pelotonSock = PGINVALID_SOCKET;
      continue;
    }

    /*
     * Connect the socket to its own address.  This saves a few cycles by
     * not having to respecify the target address on every send. This also
     * provides a kernel-level check that only packets from this same
     * address will be received.
     */
    if (connect(pelotonSock, (struct sockaddr *) & pelotonAddr, alen) < 0)
    {
      ereport(LOG,
              (errcode_for_socket_access(),
                  errmsg("could not connect socket for peloton: %m")));
      closesocket(pelotonSock);
      pelotonSock = PGINVALID_SOCKET;
      continue;
    }

    /*
     * Try to send and receive a one-byte test message on the socket. This
     * is to catch situations where the socket can be created but will not
     * actually pass data (for instance, because kernel packet filtering
     * rules prevent it).
     */
    test_byte = TESTBYTEVAL;

    retry1:
    if (send(pelotonSock, &test_byte, 1, 0) != 1)
    {
      if (errno == EINTR)
        goto retry1;  /* if interrupted, just retry */
      ereport(LOG,
              (errcode_for_socket_access(),
                  errmsg("could not send test message on socket for peloton: %m")));
      closesocket(pelotonSock);
      pelotonSock = PGINVALID_SOCKET;
      continue;
    }

    /*
     * There could possibly be a little delay before the message can be
     * received.  We arbitrarily allow up to half a second before deciding
     * it's broken.
     */
    for (;;)        /* need a loop to handle EINTR */
    {
      FD_ZERO(&rset);
      FD_SET(pelotonSock, &rset);

      tv.tv_sec = 0;
      tv.tv_usec = 500000;
      sel_res = select(pelotonSock + 1, &rset, NULL, NULL, &tv);
      if (sel_res >= 0 || errno != EINTR)
        break;
    }
    if (sel_res < 0)
    {
      ereport(LOG,
              (errcode_for_socket_access(),
                  errmsg("select() failed in peloton: %m")));
      closesocket(pelotonSock);
      pelotonSock = PGINVALID_SOCKET;
      continue;
    }
    if (sel_res == 0 || !FD_ISSET(pelotonSock, &rset))
    {
      /*
       * This is the case we actually think is likely, so take pains to
       * give a specific message for it.
       *
       * errno will not be set meaningfully here, so don't use it.
       */
      ereport(LOG,
              (errcode(ERRCODE_CONNECTION_FAILURE),
                  errmsg("test message did not get through on socket for peloton")));
      closesocket(pelotonSock);
      pelotonSock = PGINVALID_SOCKET;
      continue;
    }

    test_byte++;      /* just make sure variable is changed */

    retry2:
    if (recv(pelotonSock, &test_byte, 1, 0) != 1)
    {
      if (errno == EINTR)
        goto retry2;  /* if interrupted, just retry */
      ereport(LOG,
              (errcode_for_socket_access(),
                  errmsg("could not receive test message on socket for peloton: %m")));
      closesocket(pelotonSock);
      pelotonSock = PGINVALID_SOCKET;
      continue;
    }

    if (test_byte != TESTBYTEVAL) /* strictly paranoia ... */
    {
      ereport(LOG,
              (errcode(ERRCODE_INTERNAL_ERROR),
                  errmsg("incorrect test message transmission on socket for peloton")));
      closesocket(pelotonSock);
      pelotonSock = PGINVALID_SOCKET;
      continue;
    }

    /* If we get here, we have a working socket */
    break;
  }

  /* Did we find a working address? */
  if (!addr || pelotonSock == PGINVALID_SOCKET)
    goto startup_failed;

  /*
   * Set the socket to non-blocking IO.  This ensures that if the collector
   * falls behind, statistics messages will be discarded; backends won't
   * block waiting to send messages to the collector.
   */
  if (!pg_set_noblock(pelotonSock))
  {
    ereport(LOG,
            (errcode_for_socket_access(),
                errmsg("could not set peloton socket to nonblocking mode: %m")));
    goto startup_failed;
  }

  pg_freeaddrinfo_all(hints.ai_family, addrs);

  return;

  startup_failed:
  ereport(LOG,
          (errmsg("disabling peloton for lack of working socket")));

  if (addrs)
    pg_freeaddrinfo_all(hints.ai_family, addrs);

  if (pelotonSock != PGINVALID_SOCKET)
    closesocket(pelotonSock);
  pelotonSock = PGINVALID_SOCKET;

  /*
   * Adjust GUC variables to suppress useless activity, and for debugging
   * purposes (seeing track_counts off is a clue that we failed here). We
   * use PGC_S_OVERRIDE because there is no point in trying to turn it back
   * on from postgresql.conf without a restart.
   */
  SetConfigOption("track_counts", "off", PGC_INTERNAL, PGC_S_OVERRIDE);
}


/* ------------------------------------------------------------
 * Local support functions follow
 * ------------------------------------------------------------
 */

/* ----------
 * peloton_setheader() -
 *
 *    Set common header fields in a peloton message
 * ----------
 */
static void
peloton_setheader(Peloton_MsgHdr *hdr, PelotonMsgType mtype)
{
  hdr->m_type = mtype;
}


/* ----------
 * peloton_send() -
 *
 *    Send out one peloton message to the collector
 * ----------
 */
static void
peloton_send(void *msg, int len)
{
  int     rc;

  if (pelotonSock == PGINVALID_SOCKET)
    return;

  ((Peloton_MsgHdr *) msg)->m_size = len;

  /* We'll retry after EINTR, but ignore all other failures */
  do
  {
    rc = send(pelotonSock, msg, len, 0);
  } while (rc < 0 && errno == EINTR);

#ifdef USE_ASSERT_CHECKING
  /* In debug builds, log send failures ... */
  if (rc < 0)
    elog(LOG, "could not send to peloton: %m");
#endif
}

/* ----------
 * peloton_send_ping() -
 *
 *  Send some junk data to the collector to increase traffic.
 * ----------
 */
void
peloton_send_ping(void)
{
  Peloton_MsgDummy msg;

  if (pelotonSock == PGINVALID_SOCKET)
    return;

  peloton_setheader(&msg.m_hdr, PELOTON_MTYPE_DUMMY);
  peloton_send(&msg, sizeof(msg));
}

/* ----------
 * peloton_send_reply() -
 *
 *  Send reply to backend.
 * ----------
 */
void
peloton_send_reply(int status)
{
}

/* ----------
 * peloton_send_dml() -
 *
 *  Execute the given node to return a(nother) tuple.
 * ----------
 */
void
peloton_send_dml(Peloton_Status *status,
                 PlanState *node,
                 TupleDesc tuple_desc,
                 MemoryContext top_transaction_context,
                 MemoryContext cur_transaction_context)
{
  Peloton_MsgDML msg;

  if (pelotonSock == PGINVALID_SOCKET)
    return;

  peloton_setheader(&msg.m_hdr, PELOTON_MTYPE_DML);

  msg.m_status = status;
  msg.m_planstate = node;
  msg.m_tuple_desc = tuple_desc;
  msg.m_top_transaction_context = top_transaction_context;
  msg.m_cur_transaction_context = cur_transaction_context;

  peloton_send(&msg, sizeof(msg));
}

/* ----------
 * peloton_send_ddl -
 *
 *  Send DDL requests to Peloton.
 * ----------
 */
void
peloton_send_ddl(Peloton_Status *status,
                 Node *parsetree,
                 const char *queryString,
                 MemoryContext top_transaction_context,
                 MemoryContext cur_transaction_context)
{
  Peloton_MsgDDL msg;

  if (pelotonSock == PGINVALID_SOCKET)
    return;

  peloton_setheader(&msg.m_hdr, PELOTON_MTYPE_DDL);

  msg.m_status = status;
  msg.m_parsetree = parsetree;
  msg.m_queryString = queryString;
  msg.m_top_transaction_context = top_transaction_context;
  msg.m_cur_transaction_context = cur_transaction_context;

  peloton_send(&msg, sizeof(msg));
}

/* ----------
 * peloton_process_dml -
 *
 *  Process DML requests in Peloton.
 * ----------
 */
static peloton::ResultType
peloton_process_dml(Peloton_MsgDML *msg)
{
  PlanState *planstate;

  if(msg != NULL)
  {
    /* Get the planstate */
    planstate = msg->m_planstate;

    /* Ignore invalid plans */
    if(planstate == NULL || nodeTag(planstate) == T_Invalid)
      return peloton::ResultType::RESULT_TYPE_SUCCESS;

    TopTransactionContext = msg->m_top_transaction_context;
    CurTransactionContext = msg->m_cur_transaction_context;

<<<<<<< HEAD
    if(planstate != NULL)
    {
      auto plan = peloton::bridge::PlanTransformer::TransformPlan(planstate);

      if(plan){

        peloton::bridge::PlanExecutor::PrintPlan(plan);
        peloton::bridge::PlanExecutor::ExecutePlan(plan, msg->m_tuple_desc, msg->m_status);
        peloton::bridge::PlanTransformer::CleanPlanNodeTree(plan);

      }
=======
    auto plan = peloton::bridge::PlanTransformer::TransformPlan(planstate);
>>>>>>> 3f01a723

    if(plan){
      peloton::bridge::PlanExecutor::PrintPlan(plan);
      peloton::bridge::PlanExecutor::ExecutePlan(plan, msg->m_tuple_desc, msg->m_status);
      peloton::bridge::PlanTransformer::CleanPlanNodeTree(plan);
    }

  }

  // Set Status
  msg->m_status->m_code = PELOTON_STYPE_SUCCESS;
  return peloton::ResultType::RESULT_TYPE_SUCCESS;
}

/* ----------
 * peloton_process_ddl() -
 *
 *  Process DDL requests in Peloton.
 * ----------
 */
static peloton::ResultType
peloton_process_ddl(Peloton_MsgDDL *msg)
{
  Node* parsetree;
  const char *queryString;

  if(msg != NULL)
  {
    /* Get the parsetree */
    parsetree = msg->m_parsetree;

    /* Ignore invalid parsetrees */
    if(parsetree == NULL || nodeTag(parsetree) == T_Invalid)
      return peloton::ResultType::RESULT_TYPE_SUCCESS;

    TopTransactionContext = msg->m_top_transaction_context;
    CurTransactionContext = msg->m_cur_transaction_context;

    /* Get the query string */
    queryString = msg->m_queryString;

    if(queryString != NULL)
    {
      peloton::bridge::DDL::ProcessUtility(parsetree, queryString);
    }
  }

  // Set Status
  msg->m_status->m_code = PELOTON_STYPE_SUCCESS;
  return peloton::ResultType::RESULT_TYPE_SUCCESS;
}

/* ----------
 * peloton_create_status() -
 *
 *  Allocate and initialize status space.
 * ----------
 */
Peloton_Status *
peloton_create_status()
{
  Peloton_Status *status = static_cast<Peloton_Status *>(palloc(sizeof(Peloton_Status)));

  status->m_code = PELOTON_STYPE_INVALID;
  status->m_result_slots = NULL;

  return status;
}

/* ----------
 * peloton_get_status() -
 *
 *  Busy wait till we get status from Peloton.
 * ----------
 */
int
peloton_get_status(Peloton_Status *status)
{
  struct timespec duration = {0, 1000 * 100}; // 100 us
  int code;
  int retry = 10;

  if(status == NULL)
    return PELOTON_STYPE_INVALID;

  // Busy wait till we get a valid result
  while(status->m_code == PELOTON_STYPE_INVALID)
  {
    int rc;
    retry--;

    rc = nanosleep(&duration, NULL);
    if(rc < 0)
    {
      ereport(LOG,
              (errmsg("could not sleep waiting for Peloton: %m")));
      return PELOTON_STYPE_INVALID;
    }

    // Max retries over
    if(retry < 0)
    {
      return PELOTON_STYPE_INVALID;
    }
  }

  code = status->m_code;
  return code;
}

/* ----------
 * peloton_destroy_status() -
 *
 *  Deallocate status
 * ----------
 */
void
peloton_destroy_status(Peloton_Status *status)
{
  pfree(status);
}<|MERGE_RESOLUTION|>--- conflicted
+++ resolved
@@ -909,21 +909,8 @@
     TopTransactionContext = msg->m_top_transaction_context;
     CurTransactionContext = msg->m_cur_transaction_context;
 
-<<<<<<< HEAD
-    if(planstate != NULL)
-    {
-      auto plan = peloton::bridge::PlanTransformer::TransformPlan(planstate);
-
-      if(plan){
-
-        peloton::bridge::PlanExecutor::PrintPlan(plan);
-        peloton::bridge::PlanExecutor::ExecutePlan(plan, msg->m_tuple_desc, msg->m_status);
-        peloton::bridge::PlanTransformer::CleanPlanNodeTree(plan);
-
-      }
-=======
+
     auto plan = peloton::bridge::PlanTransformer::TransformPlan(planstate);
->>>>>>> 3f01a723
 
     if(plan){
       peloton::bridge::PlanExecutor::PrintPlan(plan);
