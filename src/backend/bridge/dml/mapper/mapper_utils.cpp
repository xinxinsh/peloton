--- conflicted
+++ resolved
@@ -156,7 +156,6 @@
     expr_col_ids.push_back(expr_col_id);
   }
 
-<<<<<<< HEAD
   oid_t list_itr = 0;
   foreach (item, pg_pi->expr_states)
   {
@@ -168,48 +167,7 @@
     if (peloton_expr == nullptr) {
       LOG_TRACE("Seems to be a row value expression. Skipped.");
       continue;
-=======
-  if (pg_pi->pi_numSimpleVars > 0) {
-    int numSimpleVars = pg_pi->pi_numSimpleVars;
-    int *varSlotOffsets = pg_pi->pi_varSlotOffsets;
-    int *varNumbers = pg_pi->pi_varNumbers;
-
-    if (pg_pi->pi_directMap)  // Sequential direct map
-    {
-      /* especially simple case where vars go to output in order */
-      for (int i = 0; i < numSimpleVars && i < column_count; i++) {
-        oid_t tuple_idx = (
-            varSlotOffsets[i] == offsetof(ExprContext, ecxt_innertuple) ? 1 : 0);
-        int varNumber = varNumbers[i] - 1;
-        oid_t in_col_id = static_cast<oid_t>(varNumber);
-        oid_t out_col_id = static_cast<oid_t>(i);
-
-        direct_map_list.emplace_back(out_col_id,
-                                     std::make_pair(tuple_idx, in_col_id));
-
-        LOG_TRACE("DirectMap: Input : [%u , %u] , Output column : %u \n",
-                 tuple_idx, in_col_id, out_col_id);
-      }
-    } else  // Non-sequential direct map
-    {
-      /* we have to pay attention to varOutputCols[] */
-      int *varOutputCols = pg_pi->pi_varOutputCols;
-
-      for (int i = 0; i < numSimpleVars; i++) {
-        oid_t tuple_idx = (
-            varSlotOffsets[i] == offsetof(ExprContext, ecxt_innertuple) ? 1 : 0);
-        int varNumber = varNumbers[i] - 1;
-        int varOutputCol = varOutputCols[i] - 1;
-        oid_t in_col_id = static_cast<oid_t>(varNumber);
-        oid_t out_col_id = static_cast<oid_t>(varOutputCol);
-
-        direct_map_list.emplace_back(out_col_id,
-                                     std::make_pair(tuple_idx, in_col_id));
-
-        LOG_TRACE("DirectMap: Input : [%u , %u] , Output column : %u \n",
-                 tuple_idx, in_col_id, out_col_id);
-      }
->>>>>>> e5652695
+
     }
 
     LOG_TRACE("Target : column id %u, Expression : \n%s", expr_col_id,
@@ -295,7 +253,7 @@
     }
 
     LOG_TRACE("Target : column id %u, Expression : \n%s", col_id,
-             peloton_expr->DebugInfo().c_str());
+              peloton_expr->DebugInfo().c_str());
 
     target_list.emplace_back(col_id, peloton_expr);
   }
@@ -366,15 +324,11 @@
     GenericExprState *gstate = (GenericExprState *) lfirst(tl);
     TargetEntry *tle = (TargetEntry *) gstate->xprstate.expr;
 
-<<<<<<< HEAD
     if (tle->resjunk
         || !AttributeNumberIsValid(
             tle->resno) || !AttrNumberIsForUserDefinedAttr(tle->resno)) {
-      LOG_INFO("Skip junk / invalid attribute. \n");
-=======
-    if (tle->resjunk || !AttributeNumberIsValid(tle->resno) || !AttrNumberIsForUserDefinedAttr(tle->resno)) {
       LOG_TRACE("Skip junk / invalid attribute. \n");
->>>>>>> e5652695
+
       continue;  // SKIP junk / invalid attributes.
     }
 
@@ -413,13 +367,6 @@
       auto peloton_expr = ExprTransformer::TransformExpr(gstate->arg);
 
       assert(peloton_expr);
-<<<<<<< HEAD
-=======
-//      if (peloton_expr == nullptr) {
-//        LOG_TRACE("Seems to be a row value expression. Skipped.");
-//        continue;
-//      }
->>>>>>> e5652695
 
       target_list.emplace_back(output_col_id, peloton_expr);
     }
