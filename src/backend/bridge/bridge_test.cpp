/*-------------------------------------------------------------------------
 *
 * bridge_test.cpp
 * file description
 *
 * Copyright(c) 2015, CMU

 * /peloton/tests/bridge/bridge_test.cpp
 *
 *-------------------------------------------------------------------------
 */

#include "bridge_test.h"

#include "backend/bridge/bridge.h"
#include "backend/bridge/ddl.h"
#include "backend/bridge/ddl_table.h"
#include "backend/bridge/ddl_index.h"
#include "backend/catalog/manager.h"
#include "backend/storage/database.h"

namespace peloton {
namespace bridge {

/**
 * @brief Test "DDL::CreateTable" function
 *        with various test cases
 */
void BridgeTest::DDL_CreateTable_TEST() {

  // Create the new storage database and add it to the manager
  storage::Database* db = new storage::Database( Bridge::GetCurrentDatabaseOid());
  auto& manager = catalog::Manager::GetInstance();
  manager.AddDatabase(db);


  DDL_CreateTable_TEST_INVALID_OID();

  DDL_CreateTable_TEST_COLUMNS();

  DDL_CreateTable_TEST_COLUMN_CONSTRAINTS();

  // TODO::
  //DDL_CreateTable_TEST_TABLE_CONSTRAINTS();

}

/**
 * @brief CreateTable with INVALID OID
 *        It MUST return false 
 */
void BridgeTest::DDL_CreateTable_TEST_INVALID_OID() {

  // Empty Column
  std::vector<catalog::Column> columns;

  // Table name and oid
  std::string table_name = "test_table_invalid_oid";
  oid_t table_oid = INVALID_OID;

  // Create a table
  bool status = DDLTable::CreateTable(table_oid, table_name, columns);

  // CHECK :: status must be false
  assert(status == false);

  std::cout << ":::::: " << __func__ << " DONE\n";
}

/**
 * @brief Create a table with simple Columns
 */
void BridgeTest::DDL_CreateTable_TEST_COLUMNS() {

  auto& manager = catalog::Manager::GetInstance();
  storage::Database* db = manager.GetDatabaseWithOid(Bridge::GetCurrentDatabaseOid());
  assert( db );

  // Get the simple columns
  std::vector<catalog::Column> columns = CreateSimpleColumns();
  assert( columns.size() > 0 );

  // Table name and oid
  std::string table_name = "test_table_basic_columns";
  oid_t table_oid = 20001;

  // Create a table
  bool status = DDLTable::CreateTable(table_oid, table_name, columns);
  assert(status);

  // Get the table pointer
  storage::DataTable* table = db->GetTableWithOid(table_oid);

  // Check the table name and oid
  assert(strcmp((table->GetName()).c_str(), table_name.c_str()) == 0);
  assert(table->GetOid() == table_oid);

  // Get the table's schema to get a column 
  catalog::Schema* schema = table->GetSchema();
  std::cout <<(*schema);

  // Check the first column' name, length and value type
  catalog::Column column = schema->GetColumn(0);
  assert( CheckColumn( column, "id", 4, VALUE_TYPE_INTEGER ));

  // Check the second column' name, length and value type
  column = schema->GetColumn(1);
  assert( CheckColumn( column, "name", 68, VALUE_TYPE_VARCHAR ));

  // Check the third column' name, length and value type
  column = schema->GetColumn(2);
  assert( CheckColumn( column, "time", 8, VALUE_TYPE_TIMESTAMP ));

  // Check the fourth column' name, length and value type
  column = schema->GetColumn(3);
  assert( CheckColumn( column, "salary", 8, VALUE_TYPE_DOUBLE ));

  std::cout << ":::::: " << __func__ << " DONE\n";
}

/**
 * @brief Create a table with simple columns that contain
 *        column-level constraints such as single column 
 *        primary key, unique, and reference table 
 */
void BridgeTest::DDL_CreateTable_TEST_COLUMN_CONSTRAINTS() {

  auto& manager = catalog::Manager::GetInstance();
  storage::Database* db = manager.GetDatabaseWithOid(Bridge::GetCurrentDatabaseOid());

  // Get the simple columns
  std::vector<catalog::Column> columns = CreateSimpleColumns();

  // Table name and oid
  std::string table_name = "test_table_column_constraint";
  oid_t table_oid = 20002;

  // Create a table
  bool status = DDLTable::CreateTable(table_oid, table_name, columns);
  assert(status);

  // Get the table pointer and schema
  storage::DataTable* table = db->GetTableWithOid(table_oid);
  catalog::Schema *schema = table->GetSchema();

  // Create the constrains
  catalog::Constraint notnull_constraint(CONSTRAINT_TYPE_NOTNULL);

  // Add one constraint to the one column
<<<<<<< HEAD
  schema->AddConstraint("id", notnull_constraint);

  // Create a primary key index and added primary key constraint to the 'name' column
  CreateSamplePrimaryKeyIndex(table_name, 30001);
=======
  schema->AddConstraint("id",    notnull_constraint);
  schema->AddConstraint("name",  primary_key_constraint);
  schema->AddConstraint("time",  unique_constraint);

  // Create a primary key index
  // NOTE:: It must be called automatically in active or bootstrap mode
  std::vector<std::string> key_column_names;
  key_column_names.push_back("name");
  IndexInfo* index_info = new IndexInfo("THIS_IS_PRIMARY_KEY_CONSTRAINT",
                                                                  30001,
                                                                  table_name,
                                                                  INDEX_TYPE_BTREE_MULTIMAP,
                                                                  INDEX_CONSTRAINT_TYPE_PRIMARY_KEY,
                                                                  true,
                                                                  key_column_names);
  status = DDLIndex::CreateIndex(*index_info);
  assert(status);

  // Create a unique index
  key_column_names.clear();
  key_column_names.push_back("time");
  index_info = new bridge::IndexInfo("THIS_IS_UNIQUE_CONSTRAINT",
                                          30002,
                                          table_name,
                                          INDEX_TYPE_BTREE_MULTIMAP,
                                          INDEX_CONSTRAINT_TYPE_UNIQUE,
                                          true,
                                          key_column_names);

  status = DDLIndex::CreateIndex(*index_info);
  assert(status);
>>>>>>> 6acbd5c5

  // Create a unique index and added unique constraint to the 'time' column
  CreateSampleUniqueIndex(table_name, 30002);

  // Create a reference table and foreign key constraint and added unique constraint to the 'salary' column
  std::string pktable_name = "pktable";
  oid_t pktable_oid = 20003;
<<<<<<< HEAD
  CreateSampleForeignKey(pktable_oid, pktable_name, columns, table_oid);
=======
  status = DDLTable::CreateTable(pktable_oid, pktable_name, columns);
  assert(status);

  // Construct ForeignKey
  std::vector<std::string> pk_column_names;
  std::vector<std::string> fk_column_names;
  pk_column_names.push_back("name");
  fk_column_names.push_back("salary");
  std::vector<catalog::ForeignKey> foreign_keys;
  catalog::ForeignKey *foreign_key = new catalog::ForeignKey(pktable_oid,
                                                             pk_column_names,
                                                             fk_column_names,
                                                             'r',
                                                             'c',
                                                             "THIS_IS_FOREIGN_CONSTRAINT");
  foreign_keys.push_back(*foreign_key);


  // Current table ----> reference table
  status = DDLTable::SetReferenceTables(foreign_keys, table_oid);
  assert(status);

  // TODO::CHECK :: check only regarding constraint. Skip others, such as, column name, length, etc.
>>>>>>> 6acbd5c5

  // Check the first column's constraint 
  catalog::Column column = schema->GetColumn(0);
  CheckColumnWithConstraint( column, CONSTRAINT_TYPE_NOTNULL, "", 1);

  // Check the second column's constraint and index
  column = schema->GetColumn(1);
  CheckColumnWithConstraint( column, CONSTRAINT_TYPE_PRIMARY, table_name+"_pkey", 1);
  index::Index *index = table->GetIndexWithOid(30001);
  CheckIndex(index, table_name+"_pkey", 1, INDEX_TYPE_BTREE_MULTIMAP, INDEX_CONSTRAINT_TYPE_PRIMARY_KEY, true);

  // Check the third column's constraint and index
  column = schema->GetColumn(2);
  CheckColumnWithConstraint( column, CONSTRAINT_TYPE_UNIQUE, table_name+"_key", 1);
  index = table->GetIndexWithOid(30002);
  CheckIndex(index, table_name+"_key", 1, INDEX_TYPE_BTREE_MULTIMAP, INDEX_CONSTRAINT_TYPE_UNIQUE, true);

  // Check the fourth column's constraint and foreign key
  column = schema->GetColumn(3);
  CheckColumnWithConstraint( column, CONSTRAINT_TYPE_FOREIGN, "THIS_IS_FOREIGN_CONSTRAINT", 1, 0);
  catalog::ForeignKey *pktable = table->GetForeignKey(0);
  CheckForeignKey( pktable, pktable_oid, "THIS_IS_FOREIGN_CONSTRAINT", 1, 1, 'r', 'c' );

  std::cout << ":::::: " << __func__ << " DONE\n";
}

void BridgeTest::RunTests() {
  std::cout<< ":::::::::::::  TEST CASES START :::::::::::::\n";
  DDL_CreateTable_TEST();
  std::cout<< ":::::::::::::  TEST CASES END   :::::::::::::\n";
}

} // End bridge namespace
} // End peloton namespace
<|MERGE_RESOLUTION|>--- conflicted
+++ resolved
@@ -147,44 +147,10 @@
   catalog::Constraint notnull_constraint(CONSTRAINT_TYPE_NOTNULL);
 
   // Add one constraint to the one column
-<<<<<<< HEAD
   schema->AddConstraint("id", notnull_constraint);
 
   // Create a primary key index and added primary key constraint to the 'name' column
   CreateSamplePrimaryKeyIndex(table_name, 30001);
-=======
-  schema->AddConstraint("id",    notnull_constraint);
-  schema->AddConstraint("name",  primary_key_constraint);
-  schema->AddConstraint("time",  unique_constraint);
-
-  // Create a primary key index
-  // NOTE:: It must be called automatically in active or bootstrap mode
-  std::vector<std::string> key_column_names;
-  key_column_names.push_back("name");
-  IndexInfo* index_info = new IndexInfo("THIS_IS_PRIMARY_KEY_CONSTRAINT",
-                                                                  30001,
-                                                                  table_name,
-                                                                  INDEX_TYPE_BTREE_MULTIMAP,
-                                                                  INDEX_CONSTRAINT_TYPE_PRIMARY_KEY,
-                                                                  true,
-                                                                  key_column_names);
-  status = DDLIndex::CreateIndex(*index_info);
-  assert(status);
-
-  // Create a unique index
-  key_column_names.clear();
-  key_column_names.push_back("time");
-  index_info = new bridge::IndexInfo("THIS_IS_UNIQUE_CONSTRAINT",
-                                          30002,
-                                          table_name,
-                                          INDEX_TYPE_BTREE_MULTIMAP,
-                                          INDEX_CONSTRAINT_TYPE_UNIQUE,
-                                          true,
-                                          key_column_names);
-
-  status = DDLIndex::CreateIndex(*index_info);
-  assert(status);
->>>>>>> 6acbd5c5
 
   // Create a unique index and added unique constraint to the 'time' column
   CreateSampleUniqueIndex(table_name, 30002);
@@ -192,33 +158,7 @@
   // Create a reference table and foreign key constraint and added unique constraint to the 'salary' column
   std::string pktable_name = "pktable";
   oid_t pktable_oid = 20003;
-<<<<<<< HEAD
   CreateSampleForeignKey(pktable_oid, pktable_name, columns, table_oid);
-=======
-  status = DDLTable::CreateTable(pktable_oid, pktable_name, columns);
-  assert(status);
-
-  // Construct ForeignKey
-  std::vector<std::string> pk_column_names;
-  std::vector<std::string> fk_column_names;
-  pk_column_names.push_back("name");
-  fk_column_names.push_back("salary");
-  std::vector<catalog::ForeignKey> foreign_keys;
-  catalog::ForeignKey *foreign_key = new catalog::ForeignKey(pktable_oid,
-                                                             pk_column_names,
-                                                             fk_column_names,
-                                                             'r',
-                                                             'c',
-                                                             "THIS_IS_FOREIGN_CONSTRAINT");
-  foreign_keys.push_back(*foreign_key);
-
-
-  // Current table ----> reference table
-  status = DDLTable::SetReferenceTables(foreign_keys, table_oid);
-  assert(status);
-
-  // TODO::CHECK :: check only regarding constraint. Skip others, such as, column name, length, etc.
->>>>>>> 6acbd5c5
 
   // Check the first column's constraint 
   catalog::Column column = schema->GetColumn(0);
