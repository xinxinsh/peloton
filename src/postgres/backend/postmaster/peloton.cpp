/*-------------------------------------------------------------------------
 *
 * peloton.cpp
 * file description
 *
 * Copyright(c) 2015, CMU
 *
 * /peloton/src/backend/bridge/peloton.c
 *
 *-------------------------------------------------------------------------
 */

#include <sys/types.h>
#include <unistd.h>
#include <fcntl.h>
#include <sys/param.h>
#include <sys/time.h>
#include <sys/socket.h>
#include <netdb.h>
#include <netinet/in.h>
#include <arpa/inet.h>
#include <signal.h>
#include <time.h>
#include <thread>
#include <map>

#include "backend/common/logger.h"
#include "backend/common/message_queue.h"
#include "backend/bridge/ddl/configuration.h"
#include "backend/bridge/ddl/ddl.h"
#include "backend/bridge/ddl/ddl_utils.h"
#include "backend/bridge/ddl/tests/bridge_test.h"
#include "backend/bridge/dml/executor/plan_executor.h"
#include "backend/bridge/dml/mapper/mapper.h"
#include "backend/common/stack_trace.h"
#include "postgres.h"
#include "c.h"
#include "access/xact.h"
#include "access/transam.h"
#include "access/tupdesc.h"
#include "catalog/pg_namespace.h"
#include "executor/tuptable.h"
#include "libpq/ip.h"
#include "libpq/pqsignal.h"
#include "miscadmin.h"
#include "nodes/print.h"

#include "nodes/params.h"
#include "utils/guc.h"
#include "utils/errcodes.h"
#include "utils/ps_status.h"
#include "utils/timeout.h"
#include "utils/memutils.h"
#include "utils/resowner.h"
#include "utils/rel.h"
#include "postmaster/fork_process.h"
#include "postmaster/postmaster.h"
#include "postmaster/peloton.h"

#include "../../../backend/logging/log_manager.h"
#include "storage/latch.h"
#include "storage/ipc.h"
#include "storage/proc.h"
#include "tcop/tcopprot.h"

/* ----------
 * Logging Flag
 * ----------
 */
bool logging_on = true;
bool syncronization_commit = false;

static void peloton_process_status(const peloton_status& status);

static void peloton_send_output(const peloton_status&  status,
                                bool sendTuples,
                                DestReceiver *dest);

static void __attribute__((unused)) peloton_test_config();

/* ----------
 * peloton_bootstrap -
 *
 *  Handle bootstrap requests in Peloton.
 * ----------
 */
void
peloton_bootstrap() {

  try {
    // Process the utility statement
    peloton::bridge::Bootstrap::BootstrapPeloton();

    if( logging_on){
      // NOTE:: start logging since bootstrapPeloton is done
      auto& logManager = peloton::logging::LogManager::GetInstance();
      if( logManager.IsReadyToLogging() == false){
        logManager.StartLogging();
      }
    }
  }
  catch(const std::exception &exception) {
    elog(ERROR, "Peloton exception :: %s", exception.what());
  }

}

/* ----------
 * peloton_ddl -
 *
 *  Handle DDL requests in Peloton.
 * ----------
 */
void
peloton_ddl(Node *parsetree) {

  /* Ignore invalid parsetrees */
  if(parsetree == NULL || nodeTag(parsetree) == T_Invalid) {
    return;
  }

<<<<<<< HEAD
  std::vector<std::thread> thread_group;
  if(logging_on){
  // Launching a thread for logging 
  auto& log_manager = peloton::logging::LogManager::GetInstance();
  log_manager.SetDefaultLoggingType(peloton::LOGGING_TYPE_ARIES);
  log_manager.SetSyncCommit(syncronization_commit);
  thread_group.push_back(std::thread(&peloton::logging::LogManager::StartStandbyMode,
                                     &log_manager,
                                     log_manager.GetDefaultLoggingType()));
  }

  /*
   * Loop to process messages until we get SIGQUIT or detect ungraceful
   * death of our parent postmaster.
   *
   * For performance reasons, we don't want to do ResetLatch/WaitLatch after
   * every message; instead, do that only after a recv() fails to obtain a
   * message.  (This effectively means that if backends are sending us stuff
   * like mad, we won't notice postmaster death until things slack off a
   * bit; which seems fine.)  To do that, we have an inner loop that
   * iterates as long as recv() succeeds.  We do recognize got_SIGHUP inside
   * the inner loop, which means that such interrupts will get serviced but
   * the latch won't get cleared until next time there is a break in the
   * action.
   */
  for (;;) {
    /* Clear any already-pending wakeups */
    ResetLatch(MyLatch);

    /*
     * Quit if we get SIGQUIT from the postmaster.
     */
    if (need_exit)
      break;
=======
  auto txn_id = GetTopTransactionId();
>>>>>>> 5a7a3dbe

  try {
    /* Process the utility statement */
    peloton::bridge::DDL::ProcessUtility(parsetree,
                                         txn_id);
  }
  catch(const std::exception &exception) {
    elog(ERROR, "Peloton exception :: %s", exception.what());
  }

}

/* ----------
 * peloton_dml -
 *
 *  Handle DML requests in Peloton.
 * ----------
 */
void
peloton_dml(PlanState *planstate,
            bool sendTuples,
            DestReceiver *dest,
            TupleDesc tuple_desc) {
  peloton_status status;

  // Get the parameter list
  assert(planstate != NULL);
  assert(planstate->state != NULL);
  auto param_list = planstate->state->es_param_list_info;

  // Create the raw planstate info
  auto plan_state = peloton::bridge::DMLUtils::peloton_prepare_data(planstate);

  // Get our plan
  auto plan = peloton::bridge::PlanTransformer::TransformPlan(plan_state);
  auto txn_id = GetTopTransactionId();

  // Ignore empty plans
  if(plan == nullptr) {
    elog(WARNING, "Empty or unrecognized plan sent to Peloton");
    return;
  }

  // Execute the plantree
  try {
    status = peloton::bridge::PlanExecutor::ExecutePlan(plan,
                                                        param_list,
                                                        tuple_desc,
                                                        txn_id);

    // Clean up the plantree
    peloton::bridge::PlanTransformer::CleanPlan(plan);
  }
  catch(const std::exception &exception) {
    elog(ERROR, "Peloton exception :: %s", exception.what());
  }

  // Wait for the response and process it
  peloton_process_status(status);

  // Send output to dest
  peloton_send_output(status, sendTuples, dest);

}

/* ----------
 * peloton_process_status() -
 *
 *  Process status.
 * ----------
 */
static void
peloton_process_status(const peloton_status& status) {
  int code;

  // Process the status code
  code = status.m_result;
  switch(code) {
    case peloton::RESULT_SUCCESS: {
      // TODO: Update stats ?
    }
    break;

    case peloton::RESULT_INVALID:
    case peloton::RESULT_FAILURE:
    default: {
      ereport(ERROR, (errcode(status.m_result),
          errmsg("transaction failed")));
    }
    break;
  }

}

/* ----------
 * peloton_send_output() -
 *
 *  Send the output to the receiver.
 * ----------
 */
void
peloton_send_output(const peloton_status& status,
                    bool sendTuples,
                    DestReceiver *dest) {
  TupleTableSlot *slot;

  // Go over any result slots
  if(status.m_result_slots != NULL)  {
    ListCell   *lc;

    foreach(lc, status.m_result_slots)
    {
      slot = (TupleTableSlot *) lfirst(lc);

      /*
       * if the tuple is null, then we assume there is nothing more to
       * process so we just end the loop...
       */
      if (TupIsNull(slot))
        break;

      /*
       * If we are supposed to send the tuple somewhere, do so. (In
       * practice, this is probably always the case at this point.)
       */
      if (sendTuples)
        (*dest->receiveSlot) (slot, dest);

      /*
       * Free the underlying heap_tuple
       * and the TupleTableSlot itself.
       */
      ExecDropSingleTupleTableSlot(slot);
    }

    // Clean up list
    list_free(status.m_result_slots);
  }

<<<<<<< HEAD
  // Send some message
  peloton::send_message(mqd, "test_msg");
  */
}

/* ----------
 * peloton_process_dml -
 *
 *  Process DML requests in Peloton.
 * ----------
 */
static void
peloton_process_dml(Peloton_MsgDML *msg) {
  assert(msg);

  /* Get the planstate */
  auto planstate = msg->m_plan_state;

  auto plan = peloton::bridge::PlanTransformer::TransformPlan(planstate);

  /* Ignore empty plans */
  if(plan == nullptr) {
    elog(WARNING, "Empty or unrecognized plan is sent to Peloton");
    msg->m_status->m_result =  peloton::RESULT_FAILURE;
    peloton_reply_to_backend(msg->m_hdr.m_backend_id);
  }

  MyDatabaseId = msg->m_hdr.m_dbid;
  TransactionId txn_id = msg->m_hdr.m_txn_id;
  SHMQueryContext = msg->m_hdr.m_query_context;

  ParamListInfo param_list = msg->m_param_list;
  TupleDesc tuple_desc = msg->m_tuple_desc;

  try {
    // Execute the plantree
    peloton::bridge::PlanExecutor::ExecutePlan(plan,
                                               param_list,
                                               tuple_desc,
                                               msg->m_status,
                                               txn_id);

    // Clean up the plantree
    peloton::bridge::PlanTransformer::CleanPlan(plan);
  }
  catch(const std::exception &exception) {
    elog(ERROR, "Peloton exception :: %s", exception.what());

    peloton::GetStackTrace();

    msg->m_status->m_result = peloton::RESULT_FAILURE;
  }

  // Send reply
  peloton_reply_to_backend(msg->m_hdr.m_backend_id);
}

/* ----------
 * peloton_process_ddl() -
 *
 *  Process DDL requests in Peloton.
 * ----------
 */
static void
peloton_process_ddl(Peloton_MsgDDL *msg) {
  Node* parsetree;
  assert(msg);

  /* Get the parsetree */
  parsetree = msg->m_parsetree;
  auto ddl_info = msg->m_ddl_info;

  /* Ignore invalid parsetrees */
  if(parsetree == NULL || nodeTag(parsetree) == T_Invalid) {
    msg->m_status->m_result =  peloton::RESULT_FAILURE;
    peloton_reply_to_backend(msg->m_hdr.m_backend_id);
  }

  MyDatabaseId = msg->m_hdr.m_dbid;
  TransactionId txn_id = msg->m_hdr.m_txn_id;
  SHMQueryContext = msg->m_hdr.m_query_context;

  try {
    /* Process the utility statement */
    peloton::bridge::DDL::ProcessUtility(parsetree,
                                         ddl_info,
                                         msg->m_status,
                                         txn_id);
  }
  catch(const std::exception &exception) {
    elog(ERROR, "Peloton exception :: %s", exception.what());
    // Nothing to do here !
  }

  // Set Status
  msg->m_status->m_result = peloton::RESULT_SUCCESS;
  peloton_reply_to_backend(msg->m_hdr.m_backend_id);
}

/* ----------
 * peloton_process_bootstrap() -
 *
 *  Process Bootstrap requests in Peloton.
 * ----------
 */
static void
peloton_process_bootstrap(Peloton_MsgBootstrap *msg) {
  assert(msg);

  /* Get the raw databases */
  raw_database_info* raw_database = msg->m_raw_database;

  /* Ignore invalid parsetrees */
  if(raw_database == NULL) {
    msg->m_status->m_result =  peloton::RESULT_FAILURE;
    peloton_reply_to_backend(msg->m_hdr.m_backend_id);
  }

  MyDatabaseId = msg->m_hdr.m_dbid;
  SHMQueryContext = msg->m_hdr.m_query_context;

  if(raw_database != NULL) {
    try {
      /* Process the utility statement */
      peloton::bridge::Bootstrap::BootstrapPeloton(raw_database,
                                                   msg->m_status);

      if( logging_on){
        // NOTE:: start logging since bootstrapPeloton is done
        auto& log_manager = peloton::logging::LogManager::GetInstance();
        // Since we should do recovery only once and not everytime
        // we call this function, we first check if the logging status
        // is not LOGGING mode
        if( log_manager.IsInLoggingMode() == false){
          log_manager.StartRecoveryMode();
        }
      }
    }
    catch(const std::exception &exception) {
      elog(ERROR, "Peloton exception :: %s", exception.what());
      // Nothing to do here !
    }
  }

  // Set Status
  msg->m_status->m_result = peloton::RESULT_SUCCESS;
  peloton_reply_to_backend(msg->m_hdr.m_backend_id);
}

/* ----------
 * peloton_create_status() -
 *
 *  Allocate and initialize status space.
 * ----------
 */
Peloton_Status *
peloton_create_status() {
  Peloton_Status *status = (Peloton_Status *) palloc(sizeof(Peloton_Status));
  assert(status != NULL);

  status->m_result = peloton::RESULT_INVALID;
  status->m_result_slots = NULL;
  status->m_status = -1;
  status->m_dirty_count = 0; 

  return status;
}

/* ----------
 * peloton_process_status() -
 *
 *  Busy wait till we get status from Peloton.
 * ----------
 */
void
peloton_process_status(Peloton_Status *status) {
  int code;
  struct timespec duration = {0, 100}; // 100 us
  int rc;

  assert(status);

  // Busy wait till we get a valid result
  while(status->m_result == peloton::RESULT_INVALID) {
    rc = nanosleep(&duration, NULL);
    if(rc < 0) {
      break;
    }

    /* additive increase */
    duration.tv_nsec += 100;
    //elog(DEBUG2, "Busy waiting");
  }

  //peloton::wait_for_message(&MyBackendQueue);

  // Process the status code
  code = status->m_result;
  switch(code) {
    case peloton::RESULT_SUCCESS: {
      // check dirty bit to see if we need to update stats
      if(status->m_dirty_count){
        //peloton_update_stats(status);
      }
    }
    break;

    case peloton::RESULT_INVALID:
    case peloton::RESULT_FAILURE:
    default: {
      ereport(ERROR, (errcode(status->m_status),
          errmsg("transaction failed")));
    }
    break;
  }

}

/* ----------
 * peloton_destroy_status() -
 *
 *  Deallocate status
 * ----------
 */
void
peloton_destroy_status(Peloton_Status *status) {
  pfree(status);
=======
>>>>>>> 5a7a3dbe
}

static void
peloton_test_config() {

  auto val = GetConfigOption("peloton_mode", false, false);
  elog(LOG, "Before SetConfigOption : %s", val);

  SetConfigOption("peloton_mode", "peloton_mode_1", PGC_USERSET, PGC_S_USER);

  val = GetConfigOption("peloton_mode", false, false);
  elog(LOG, "After SetConfigOption : %s", val);

  // Build the configuration map
  peloton::bridge::ConfigManager::BuildConfigMap();
}

/* ----------
 * IsPelotonQuery -
 *
 *  Does the query access peloton tables or not ?
 * ----------
 */
bool IsPelotonQuery(List *relationOids) {
  bool peloton_query = false;

  // Check if we are in Postmaster environment */
  if(IsPostmasterEnvironment == false)
    return false;

  if(relationOids != NULL) {
    ListCell   *lc;

    // Go over each relation on which the plan depends
    foreach(lc, relationOids) {
      Oid relationOid = lfirst_oid(lc);
      // Fast check to determine if the relation is a peloton relation
      if(relationOid >= FirstNormalObjectId) {
        peloton_query = true;
        break;
      }
    }
  }

  return peloton_query;
}
<|MERGE_RESOLUTION|>--- conflicted
+++ resolved
@@ -91,6 +91,7 @@
     // Process the utility statement
     peloton::bridge::Bootstrap::BootstrapPeloton();
 
+    /* TODO: Handle logging
     if( logging_on){
       // NOTE:: start logging since bootstrapPeloton is done
       auto& logManager = peloton::logging::LogManager::GetInstance();
@@ -98,6 +99,7 @@
         logManager.StartLogging();
       }
     }
+    */
   }
   catch(const std::exception &exception) {
     elog(ERROR, "Peloton exception :: %s", exception.what());
@@ -119,44 +121,21 @@
     return;
   }
 
-<<<<<<< HEAD
-  std::vector<std::thread> thread_group;
   if(logging_on){
-  // Launching a thread for logging 
-  auto& log_manager = peloton::logging::LogManager::GetInstance();
-  log_manager.SetDefaultLoggingType(peloton::LOGGING_TYPE_ARIES);
-  log_manager.SetSyncCommit(syncronization_commit);
-  thread_group.push_back(std::thread(&peloton::logging::LogManager::StartStandbyMode,
-                                     &log_manager,
-                                     log_manager.GetDefaultLoggingType()));
-  }
-
-  /*
-   * Loop to process messages until we get SIGQUIT or detect ungraceful
-   * death of our parent postmaster.
-   *
-   * For performance reasons, we don't want to do ResetLatch/WaitLatch after
-   * every message; instead, do that only after a recv() fails to obtain a
-   * message.  (This effectively means that if backends are sending us stuff
-   * like mad, we won't notice postmaster death until things slack off a
-   * bit; which seems fine.)  To do that, we have an inner loop that
-   * iterates as long as recv() succeeds.  We do recognize got_SIGHUP inside
-   * the inner loop, which means that such interrupts will get serviced but
-   * the latch won't get cleared until next time there is a break in the
-   * action.
-   */
-  for (;;) {
-    /* Clear any already-pending wakeups */
-    ResetLatch(MyLatch);
-
-    /*
-     * Quit if we get SIGQUIT from the postmaster.
-     */
-    if (need_exit)
-      break;
-=======
+    /* TODO: Handle logging
+    // Launching a thread for logging
+    auto& log_manager = peloton::logging::LogManager::GetInstance();
+    log_manager.SetDefaultLoggingType(peloton::LOGGING_TYPE_ARIES);
+    log_manager.SetSyncCommit(syncronization_commit);
+
+    std::thread(&peloton::logging::LogManager::StartStandbyMode,
+                &log_manager,
+                log_manager.GetDefaultLoggingType()).detach();
+    */
+  }
+
   auto txn_id = GetTopTransactionId();
->>>>>>> 5a7a3dbe
+
 
   try {
     /* Process the utility statement */
@@ -296,236 +275,6 @@
     list_free(status.m_result_slots);
   }
 
-<<<<<<< HEAD
-  // Send some message
-  peloton::send_message(mqd, "test_msg");
-  */
-}
-
-/* ----------
- * peloton_process_dml -
- *
- *  Process DML requests in Peloton.
- * ----------
- */
-static void
-peloton_process_dml(Peloton_MsgDML *msg) {
-  assert(msg);
-
-  /* Get the planstate */
-  auto planstate = msg->m_plan_state;
-
-  auto plan = peloton::bridge::PlanTransformer::TransformPlan(planstate);
-
-  /* Ignore empty plans */
-  if(plan == nullptr) {
-    elog(WARNING, "Empty or unrecognized plan is sent to Peloton");
-    msg->m_status->m_result =  peloton::RESULT_FAILURE;
-    peloton_reply_to_backend(msg->m_hdr.m_backend_id);
-  }
-
-  MyDatabaseId = msg->m_hdr.m_dbid;
-  TransactionId txn_id = msg->m_hdr.m_txn_id;
-  SHMQueryContext = msg->m_hdr.m_query_context;
-
-  ParamListInfo param_list = msg->m_param_list;
-  TupleDesc tuple_desc = msg->m_tuple_desc;
-
-  try {
-    // Execute the plantree
-    peloton::bridge::PlanExecutor::ExecutePlan(plan,
-                                               param_list,
-                                               tuple_desc,
-                                               msg->m_status,
-                                               txn_id);
-
-    // Clean up the plantree
-    peloton::bridge::PlanTransformer::CleanPlan(plan);
-  }
-  catch(const std::exception &exception) {
-    elog(ERROR, "Peloton exception :: %s", exception.what());
-
-    peloton::GetStackTrace();
-
-    msg->m_status->m_result = peloton::RESULT_FAILURE;
-  }
-
-  // Send reply
-  peloton_reply_to_backend(msg->m_hdr.m_backend_id);
-}
-
-/* ----------
- * peloton_process_ddl() -
- *
- *  Process DDL requests in Peloton.
- * ----------
- */
-static void
-peloton_process_ddl(Peloton_MsgDDL *msg) {
-  Node* parsetree;
-  assert(msg);
-
-  /* Get the parsetree */
-  parsetree = msg->m_parsetree;
-  auto ddl_info = msg->m_ddl_info;
-
-  /* Ignore invalid parsetrees */
-  if(parsetree == NULL || nodeTag(parsetree) == T_Invalid) {
-    msg->m_status->m_result =  peloton::RESULT_FAILURE;
-    peloton_reply_to_backend(msg->m_hdr.m_backend_id);
-  }
-
-  MyDatabaseId = msg->m_hdr.m_dbid;
-  TransactionId txn_id = msg->m_hdr.m_txn_id;
-  SHMQueryContext = msg->m_hdr.m_query_context;
-
-  try {
-    /* Process the utility statement */
-    peloton::bridge::DDL::ProcessUtility(parsetree,
-                                         ddl_info,
-                                         msg->m_status,
-                                         txn_id);
-  }
-  catch(const std::exception &exception) {
-    elog(ERROR, "Peloton exception :: %s", exception.what());
-    // Nothing to do here !
-  }
-
-  // Set Status
-  msg->m_status->m_result = peloton::RESULT_SUCCESS;
-  peloton_reply_to_backend(msg->m_hdr.m_backend_id);
-}
-
-/* ----------
- * peloton_process_bootstrap() -
- *
- *  Process Bootstrap requests in Peloton.
- * ----------
- */
-static void
-peloton_process_bootstrap(Peloton_MsgBootstrap *msg) {
-  assert(msg);
-
-  /* Get the raw databases */
-  raw_database_info* raw_database = msg->m_raw_database;
-
-  /* Ignore invalid parsetrees */
-  if(raw_database == NULL) {
-    msg->m_status->m_result =  peloton::RESULT_FAILURE;
-    peloton_reply_to_backend(msg->m_hdr.m_backend_id);
-  }
-
-  MyDatabaseId = msg->m_hdr.m_dbid;
-  SHMQueryContext = msg->m_hdr.m_query_context;
-
-  if(raw_database != NULL) {
-    try {
-      /* Process the utility statement */
-      peloton::bridge::Bootstrap::BootstrapPeloton(raw_database,
-                                                   msg->m_status);
-
-      if( logging_on){
-        // NOTE:: start logging since bootstrapPeloton is done
-        auto& log_manager = peloton::logging::LogManager::GetInstance();
-        // Since we should do recovery only once and not everytime
-        // we call this function, we first check if the logging status
-        // is not LOGGING mode
-        if( log_manager.IsInLoggingMode() == false){
-          log_manager.StartRecoveryMode();
-        }
-      }
-    }
-    catch(const std::exception &exception) {
-      elog(ERROR, "Peloton exception :: %s", exception.what());
-      // Nothing to do here !
-    }
-  }
-
-  // Set Status
-  msg->m_status->m_result = peloton::RESULT_SUCCESS;
-  peloton_reply_to_backend(msg->m_hdr.m_backend_id);
-}
-
-/* ----------
- * peloton_create_status() -
- *
- *  Allocate and initialize status space.
- * ----------
- */
-Peloton_Status *
-peloton_create_status() {
-  Peloton_Status *status = (Peloton_Status *) palloc(sizeof(Peloton_Status));
-  assert(status != NULL);
-
-  status->m_result = peloton::RESULT_INVALID;
-  status->m_result_slots = NULL;
-  status->m_status = -1;
-  status->m_dirty_count = 0; 
-
-  return status;
-}
-
-/* ----------
- * peloton_process_status() -
- *
- *  Busy wait till we get status from Peloton.
- * ----------
- */
-void
-peloton_process_status(Peloton_Status *status) {
-  int code;
-  struct timespec duration = {0, 100}; // 100 us
-  int rc;
-
-  assert(status);
-
-  // Busy wait till we get a valid result
-  while(status->m_result == peloton::RESULT_INVALID) {
-    rc = nanosleep(&duration, NULL);
-    if(rc < 0) {
-      break;
-    }
-
-    /* additive increase */
-    duration.tv_nsec += 100;
-    //elog(DEBUG2, "Busy waiting");
-  }
-
-  //peloton::wait_for_message(&MyBackendQueue);
-
-  // Process the status code
-  code = status->m_result;
-  switch(code) {
-    case peloton::RESULT_SUCCESS: {
-      // check dirty bit to see if we need to update stats
-      if(status->m_dirty_count){
-        //peloton_update_stats(status);
-      }
-    }
-    break;
-
-    case peloton::RESULT_INVALID:
-    case peloton::RESULT_FAILURE:
-    default: {
-      ereport(ERROR, (errcode(status->m_status),
-          errmsg("transaction failed")));
-    }
-    break;
-  }
-
-}
-
-/* ----------
- * peloton_destroy_status() -
- *
- *  Deallocate status
- * ----------
- */
-void
-peloton_destroy_status(Peloton_Status *status) {
-  pfree(status);
-=======
->>>>>>> 5a7a3dbe
 }
 
 static void
