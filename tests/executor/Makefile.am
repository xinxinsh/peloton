--- conflicted
+++ resolved
@@ -11,8 +11,7 @@
 				  seq_scan_test \
 				  index_scan_test \
 				  limit_test \
-				  nested_loop_join_test \
-				  order_by_test
+				  nested_loop_join_test
 
 executor_tests_common= 	executor/executor_tests_util.cpp \
 						harness.cpp
@@ -101,20 +100,7 @@
 								executor/nested_loop_join_test.cpp 
 
 nested_loop_join_test_LDADD = \
-<<<<<<< HEAD
-					  $(executor_tests_common_ld) \
-					  $(obj_DIR)/executor/nested_loop_join_executor.o
-					  
-order_by_test_SOURCES = \
-					$(executor_tests_common) \
-					executor/order_by_test.cpp
-					
-order_by_test_LDADD = \
-					$(executor_tests_common_ld) \
-					$(obj_DIR)/executor/order_by_executor.o
-=======
 							  $(executor_tests_common_ld) \
 							  $(obj_DIR)/expression/abstract_expression.o \
 							  $(obj_DIR)/expression/expression_util.o \
 							  $(obj_DIR)/executor/nested_loop_join_executor.o
->>>>>>> 4b2994f8
