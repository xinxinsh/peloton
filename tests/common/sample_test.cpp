--- conflicted
+++ resolved
@@ -9,19 +9,11 @@
 //===--------------------------------------------------------------------===//
 
 TEST(SampleTest, Test1) {
-
-<<<<<<< HEAD
 	EXPECT_EQ(3, 1 + 2);
-=======
-	EXPECT_EQ(4, SampleFunc(1,2));
->>>>>>> 58922c92
-
 }
 
 TEST(SampleTest, Test2) {
-
 	EXPECT_NE(1, 1 + 2);
-
 }
 
 } // End test namespace
