/*-------------------------------------------------------------------------
 *
 * peloton.cpp
 * file description
 *
 * Copyright(c) 2015, CMU
 *
 * /peloton/src/backend/bridge/peloton.c
 *
 *-------------------------------------------------------------------------
 */

#include "postgres.h"
#include "c.h"

#include "bridge/bridge.h"
#include "executor/tuptable.h"
#include "libpq/ip.h"
#include "libpq/pqsignal.h"
#include "miscadmin.h"
#include "nodes/print.h"
#include "utils/guc.h"
#include "utils/ps_status.h"
#include "utils/timeout.h"
#include "utils/memutils.h"
#include "utils/resowner.h"
#include "postmaster/fork_process.h"
#include "postmaster/postmaster.h"
#include "storage/latch.h"
#include "storage/ipc.h"
#include "storage/proc.h"
#include "tcop/tcopprot.h"

#include <sys/types.h>
#include <unistd.h>
#include <fcntl.h>
#include <sys/param.h>
#include <sys/time.h>
#include <sys/socket.h>
#include <netdb.h>
#include <netinet/in.h>
#include <arpa/inet.h>
#include <signal.h>
#include <time.h>

#include "backend/bridge/plan_transformer.h"
#include "postmaster/peloton.h"
#include "backend/bridge/ddl.h"
#include "backend/bridge/plan_transformer.h"
#include "backend/bridge/plan_executor.h"
#include "backend/common/stack_trace.h"

/* ----------
 * Local data
 * ----------
 */
NON_EXEC_STATIC pgsocket pelotonSock = PGINVALID_SOCKET;

static struct sockaddr_storage pelotonAddr;

/*
 * Flags set by interrupt handlers for later service in the main loop.
 */
static volatile bool need_exit = false;
static volatile sig_atomic_t got_SIGHUP = false;

/* Flags to tell if we are in an peloton process */
static bool am_peloton = false;

/* ----------
 * Local function forward declarations
 * ----------
 */
NON_EXEC_STATIC void PelotonMain(int argc, char *argv[]) pg_attribute_noreturn();
static void peloton_MainLoop(void);
static void peloton_sighup_handler(SIGNAL_ARGS);
static void peloton_sigusr2_handler(SIGNAL_ARGS);
static void peloton_sigterm_handler(SIGNAL_ARGS);
static void peloton_sighup_handler(SIGNAL_ARGS);
static void peloton_sigsegv_handler(SIGNAL_ARGS);

static void peloton_setheader(Peloton_MsgHdr *hdr, PelotonMsgType mtype);
static void peloton_send(void *msg, int len);

static void peloton_process_dml(Peloton_MsgDML *msg, int len);
static void peloton_process_ddl(Peloton_MsgDDL *msg, int len);

bool
IsPelotonProcess(void)
{
  return am_peloton;
}

/**
 * @brief Initialize peloton
 */
int peloton_start(void){
  pid_t   pelotonPid;

  switch ((pelotonPid = fork_process()))
  {
    case -1:
      ereport(LOG,
              (errmsg("could not fork peloton process: %m")));
      return -1;
      break;

    case 0:
      /* in postmaster child ... */
      InitPostmasterChild();

      /* Close the postmaster's sockets */
      ClosePostmasterPorts(false);

      /*
       * Make sure we aren't in PostmasterContext anymore.  (We can't delete it
       * just yet, though, because InitPostgres will need the HBA data.)
       */
      MemoryContextSwitchTo(TopMemoryContext);

      /* Do some stuff */
      PelotonMain(0, NULL);

      return 0;
      break;

    default:
      /* Do nothing */
      return (int) pelotonPid;
      break;
  }

  /* shouldn't get here */
  return 0;
}

/*
 * PelotonMain
 *
 *  The argc/argv parameters are valid only in EXEC_BACKEND case.  However,
 *  since we don't use 'em, it hardly matters...
 */
NON_EXEC_STATIC void
PelotonMain(int argc, char *argv[])
{
  sigjmp_buf  local_sigjmp_buf;

  am_peloton = true;

  ereport(LOG, (errmsg("starting peloton : pid :: %d", getpid())));

  /* Identify myself via ps */
  init_ps_display("peloton process", "", "", "");

  SetProcessingMode(InitProcessing);

  /*
   * Set up signal handlers.  We operate on databases much like a regular
   * backend, so we use the same signal handling.  See equivalent code in
   * tcop/postgres.c.
   */
  pqsignal(SIGHUP, peloton_sighup_handler);

  /*
   * SIGINT is used to signal canceling the current table's vacuum; SIGTERM
   * means abort and exit cleanly, and SIGQUIT means abandon ship.
   */
  pqsignal(SIGINT, StatementCancelHandler);
  pqsignal(SIGTERM, peloton_sigterm_handler);
  //pqsignal(SIGSEGV, peloton_sigsegv_handler);
  pqsignal(SIGQUIT, quickdie);
  InitializeTimeouts();   /* establishes SIGALRM handler */

  pqsignal(SIGPIPE, SIG_IGN);
  pqsignal(SIGUSR1, peloton_sigusr2_handler);
  pqsignal(SIGUSR2, SIG_IGN);
  pqsignal(SIGFPE, FloatExceptionHandler);
  pqsignal(SIGCHLD, SIG_DFL);

  /* Early initialization */
  BaseInit();

  /*
   * Create a per-backend PGPROC struct in shared memory, except in the
   * EXEC_BACKEND case where this was done in SubPostmasterMain. We must do
   * this before we can use LWLocks (and in the EXEC_BACKEND case we already
   * had to do some stuff with LWLocks).
   */
#ifndef EXEC_BACKEND
  InitProcess();
#endif

  /*
   * If an exception is encountered, processing resumes here.
   *
   * See notes in postgres.c about the design of this coding.
   */
  if (sigsetjmp(local_sigjmp_buf, 1) != 0)
  {
    /* Prevents interrupts while cleaning up */
    HOLD_INTERRUPTS();

    /* Report the error to the server log */
    EmitErrorReport();

    /*
     * We can now go away.  Note that because we called InitProcess, a
     * callback was registered to do ProcKill, which will clean up
     * necessary state.
     */
    proc_exit(0);
  }

  /* We can now handle ereport(ERROR) */
  PG_exception_stack = &local_sigjmp_buf;

  PG_SETMASK(&UnBlockSig);

  /*
   * Connect to the selected database
   *
   * Note: if we have selected a just-deleted database (due to using
   * stale stats info), we'll fail and exit here.
   */
  InitPostgres("postgres", InvalidOid, NULL, InvalidOid, NULL);

  /*
   * If the PostmasterContext is still around, recycle the space; we don't
   * need it anymore after InitPostgres completes.  Note this does not trash
   * *MyProcPort, because ConnCreate() allocated that space with malloc()
   * ... else we'd need to copy the Port data first.  Also, subsidiary data
   * such as the username isn't lost either; see ProcessStartupPacket().
   */
  if (PostmasterContext)
  {
    MemoryContextDelete(PostmasterContext);
    PostmasterContext = NULL;
  }

  SetProcessingMode(NormalProcessing);

  /*
   * Create the memory context we will use in the main loop.
   *
   * MessageContext is reset once per iteration of the main loop, ie, upon
   * completion of processing of each command message from the client.
   */
  MessageContext = SHMAllocSetContextCreate(TopSharedMemoryContext,
                                            "MessageContext",
                                            ALLOCSET_DEFAULT_MINSIZE,
                                            ALLOCSET_DEFAULT_INITSIZE,
                                            ALLOCSET_DEFAULT_MAXSIZE,
                                            SHM_DEFAULT_SEGMENT);

  ereport(LOG, (errmsg("peloton: processing database \"%s\"", "postgres")));

  /* Init Peloton */
  BootstrapPeloton();

  /*
   * Create a resource owner to keep track of our resources (not clear that
   * we need this, but may as well have one).
   */
  CurrentResourceOwner = ResourceOwnerCreate(NULL, "Peloton");

  /*
   * Make sure we aren't in PostmasterContext anymore.  (We can't delete it
   * just yet, though, because InitPostgres will need the HBA data.)
   */
  MemoryContextSwitchTo(TopMemoryContext);

  /* Start main loop */
  peloton_MainLoop();

  /* All done, go away */
  proc_exit(0);
}

/* SIGHUP: set flag to re-read config file at next convenient time */
static void
peloton_sighup_handler(SIGNAL_ARGS)
{
  int     save_errno = errno;

  got_SIGHUP = true;
  SetLatch(MyLatch);

  errno = save_errno;
}

/* SIGUSR2: a worker is up and running, or just finished, or failed to fork */
static void
peloton_sigusr2_handler(SIGNAL_ARGS)
{
  int     save_errno = errno;

  need_exit = true;
  SetLatch(MyLatch);

  errno = save_errno;
}

/* SIGTERM: time to die */
static void
peloton_sigterm_handler(SIGNAL_ARGS)
{
  int     save_errno = errno;

  need_exit = true;
  SetLatch(MyLatch);

  errno = save_errno;
}

/* SIGSEGV: time to die */
static void
peloton_sigsegv_handler(SIGNAL_ARGS)
{
  int     save_errno = errno;

  need_exit = true;
  SetLatch(MyLatch);

  // Get stack trace
  peloton::GetStackTrace();

  errno = save_errno;

  // We can now go away.
  proc_exit(0);
}


/*
 * peloton_MainLoop
 *
 * Main loop for peloton
 */
static void
peloton_MainLoop(void)
{
  int     len;
  Peloton_Msg  msg;
  int     wr;

  /*
   * Loop to process messages until we get SIGQUIT or detect ungraceful
   * death of our parent postmaster.
   *
   * For performance reasons, we don't want to do ResetLatch/WaitLatch after
   * every message; instead, do that only after a recv() fails to obtain a
   * message.  (This effectively means that if backends are sending us stuff
   * like mad, we won't notice postmaster death until things slack off a
   * bit; which seems fine.)  To do that, we have an inner loop that
   * iterates as long as recv() succeeds.  We do recognize got_SIGHUP inside
   * the inner loop, which means that such interrupts will get serviced but
   * the latch won't get cleared until next time there is a break in the
   * action.
   */
  for (;;)
  {
    /* Clear any already-pending wakeups */
    ResetLatch(MyLatch);

    /*
     * Quit if we get SIGQUIT from the postmaster.
     */
    if (need_exit)
      break;

    /*
     * Inner loop iterates as long as we keep getting messages, or until
     * need_exit becomes set.
     */
    while (!need_exit)
    {
      /*
       * Reload configuration if we got SIGHUP from the postmaster.
       */
      if (got_SIGHUP)
      {
        got_SIGHUP = false;
        ProcessConfigFile(PGC_SIGHUP);
      }

      /*
       * Try to receive and process a message.  This will not block,
       * since the socket is set to non-blocking mode.
       */

      len = recv(pelotonSock, (char *) &msg,
                 sizeof(Peloton_Msg), 0);

      if (len < 0)
      {
        if (errno == EAGAIN || errno == EWOULDBLOCK || errno == EINTR)
          break;    /* out of inner loop */
        ereport(ERROR,
                (errcode_for_socket_access(),
                    errmsg("could not read message from backend to peloton: %m")));
      }

      /*
       * We ignore messages that are smaller than our common header
       */
      if (len < sizeof(Peloton_MsgHdr))
        continue;

      /*
       * The received length must match the length in the header
       */
      if (msg.msg_hdr.m_size != len)
        continue;

      /*
       * O.K. - we accept this message.  Process it.
       */
      switch (msg.msg_hdr.m_type)
      {
        case PELOTON_MTYPE_DUMMY:
          break;

        case PELOTON_MTYPE_DDL:
          peloton_process_ddl((Peloton_MsgDDL*) &msg, len);
          break;

        case PELOTON_MTYPE_DML:
          peloton_process_dml((Peloton_MsgDML*) &msg, len);
          break;

        default:
          break;
      }
    }           /* end of inner message-processing loop */

    /* Sleep until there's something to do */
    wr = WaitLatchOrSocket(MyLatch,
                           WL_LATCH_SET | WL_POSTMASTER_DEATH | WL_SOCKET_READABLE,
                           pelotonSock,
                           -1L);

    /*
     * Emergency bailout if postmaster has died.  This is to avoid the
     * necessity for manual cleanup of all postmaster children.
     */
    if (wr & WL_POSTMASTER_DEATH)
      break;
  }             /* end of outer loop */

  /* Normal exit from peloton is here */
  ereport(LOG,
          (errmsg("peloton shutting down")));

  proc_exit(0);       /* done */
}


/* ----------
 * peloton_init() -
 *
 *  Called from postmaster at startup. Create the resources required
 *  by the peloton process.  If unable to do so, do not
 *  fail --- better to let the postmaster start with peloton
 *  disabled.
 * ----------
 */
void
peloton_init(void)
{
  ACCEPT_TYPE_ARG3 alen;
  struct addrinfo *addrs = NULL,
      *addr,
      hints;
  int     ret;
  fd_set    rset;
  struct timeval tv;
  char    test_byte;
  int     sel_res;
  int     tries = 0;

#define TESTBYTEVAL ((char) 199)

  /*
   * This static assertion verifies that we didn't mess up the calculations
   * involved in selecting maximum payload sizes for our UDP messages.
   * Because the only consequence of overrunning PELOTON_MAX_MSG_SIZE would
   * be silent performance loss from fragmentation, it seems worth having a
   * compile-time cross-check that we didn't.
   */
  //StaticAssertStmt(sizeof(Peloton_Msg) <= PELOTON_MAX_MSG_SIZE,
  //         "maximum peloton message size exceeds PELOTON_MAX_MSG_SIZE");

  /*
   * Create the UDP socket for sending and receiving statistic messages
   */
  hints.ai_flags = AI_PASSIVE;
  hints.ai_family = AF_UNSPEC;
  hints.ai_socktype = SOCK_DGRAM;
  hints.ai_protocol = 0;
  hints.ai_addrlen = 0;
  hints.ai_addr = NULL;
  hints.ai_canonname = NULL;
  hints.ai_next = NULL;
  ret = pg_getaddrinfo_all("localhost", NULL, &hints, &addrs);
  if (ret || !addrs)
  {
    ereport(LOG,
            (errmsg("could not resolve \"localhost\": %s",
                    gai_strerror(ret))));
    goto startup_failed;
  }

  /*
   * On some platforms, pg_getaddrinfo_all() may return multiple addresses
   * only one of which will actually work (eg, both IPv6 and IPv4 addresses
   * when kernel will reject IPv6).  Worse, the failure may occur at the
   * bind() or perhaps even connect() stage.  So we must loop through the
   * results till we find a working combination. We will generate LOG
   * messages, but no error, for bogus combinations.
   */
  for (addr = addrs; addr; addr = addr->ai_next)
  {
#ifdef HAVE_UNIX_SOCKETS
    /* Ignore AF_UNIX sockets, if any are returned. */
    if (addr->ai_family == AF_UNIX)
      continue;
#endif

    if (++tries > 1)
      ereport(LOG,
              (errmsg("trying another address for the peloton")));

    /*
     * Create the socket.
     */
    if ((pelotonSock = socket(addr->ai_family, SOCK_DGRAM, 0)) == PGINVALID_SOCKET)
    {
      ereport(LOG,
              (errcode_for_socket_access(),
                  errmsg("could not create socket for peloton: %m")));
      continue;
    }

    /*
     * Bind it to a kernel assigned port on localhost and get the assigned
     * port via getsockname().
     */
    if (bind(pelotonSock, addr->ai_addr, addr->ai_addrlen) < 0)
    {
      ereport(LOG,
              (errcode_for_socket_access(),
                  errmsg("could not bind socket for peloton: %m")));
      closesocket(pelotonSock);
      pelotonSock = PGINVALID_SOCKET;
      continue;
    }

    alen = sizeof(pelotonAddr);
    if (getsockname(pelotonSock, (struct sockaddr *) & pelotonAddr, &alen) < 0)
    {
      ereport(LOG,
              (errcode_for_socket_access(),
                  errmsg("could not get address of socket for peloton: %m")));
      closesocket(pelotonSock);
      pelotonSock = PGINVALID_SOCKET;
      continue;
    }

    /*
     * Connect the socket to its own address.  This saves a few cycles by
     * not having to respecify the target address on every send. This also
     * provides a kernel-level check that only packets from this same
     * address will be received.
     */
    if (connect(pelotonSock, (struct sockaddr *) & pelotonAddr, alen) < 0)
    {
      ereport(LOG,
              (errcode_for_socket_access(),
                  errmsg("could not connect socket for peloton: %m")));
      closesocket(pelotonSock);
      pelotonSock = PGINVALID_SOCKET;
      continue;
    }

    /*
     * Try to send and receive a one-byte test message on the socket. This
     * is to catch situations where the socket can be created but will not
     * actually pass data (for instance, because kernel packet filtering
     * rules prevent it).
     */
    test_byte = TESTBYTEVAL;

    retry1:
    if (send(pelotonSock, &test_byte, 1, 0) != 1)
    {
      if (errno == EINTR)
        goto retry1;  /* if interrupted, just retry */
      ereport(LOG,
              (errcode_for_socket_access(),
                  errmsg("could not send test message on socket for peloton: %m")));
      closesocket(pelotonSock);
      pelotonSock = PGINVALID_SOCKET;
      continue;
    }

    /*
     * There could possibly be a little delay before the message can be
     * received.  We arbitrarily allow up to half a second before deciding
     * it's broken.
     */
    for (;;)        /* need a loop to handle EINTR */
    {
      FD_ZERO(&rset);
      FD_SET(pelotonSock, &rset);

      tv.tv_sec = 0;
      tv.tv_usec = 500000;
      sel_res = select(pelotonSock + 1, &rset, NULL, NULL, &tv);
      if (sel_res >= 0 || errno != EINTR)
        break;
    }
    if (sel_res < 0)
    {
      ereport(LOG,
              (errcode_for_socket_access(),
                  errmsg("select() failed in peloton: %m")));
      closesocket(pelotonSock);
      pelotonSock = PGINVALID_SOCKET;
      continue;
    }
    if (sel_res == 0 || !FD_ISSET(pelotonSock, &rset))
    {
      /*
       * This is the case we actually think is likely, so take pains to
       * give a specific message for it.
       *
       * errno will not be set meaningfully here, so don't use it.
       */
      ereport(LOG,
              (errcode(ERRCODE_CONNECTION_FAILURE),
                  errmsg("test message did not get through on socket for peloton")));
      closesocket(pelotonSock);
      pelotonSock = PGINVALID_SOCKET;
      continue;
    }

    test_byte++;      /* just make sure variable is changed */

    retry2:
    if (recv(pelotonSock, &test_byte, 1, 0) != 1)
    {
      if (errno == EINTR)
        goto retry2;  /* if interrupted, just retry */
      ereport(LOG,
              (errcode_for_socket_access(),
                  errmsg("could not receive test message on socket for peloton: %m")));
      closesocket(pelotonSock);
      pelotonSock = PGINVALID_SOCKET;
      continue;
    }

    if (test_byte != TESTBYTEVAL) /* strictly paranoia ... */
    {
      ereport(LOG,
              (errcode(ERRCODE_INTERNAL_ERROR),
                  errmsg("incorrect test message transmission on socket for peloton")));
      closesocket(pelotonSock);
      pelotonSock = PGINVALID_SOCKET;
      continue;
    }

    /* If we get here, we have a working socket */
    break;
  }

  /* Did we find a working address? */
  if (!addr || pelotonSock == PGINVALID_SOCKET)
    goto startup_failed;

  /*
   * Set the socket to non-blocking IO.  This ensures that if the collector
   * falls behind, statistics messages will be discarded; backends won't
   * block waiting to send messages to the collector.
   */
  if (!pg_set_noblock(pelotonSock))
  {
    ereport(LOG,
            (errcode_for_socket_access(),
                errmsg("could not set peloton socket to nonblocking mode: %m")));
    goto startup_failed;
  }

  pg_freeaddrinfo_all(hints.ai_family, addrs);

  return;

  startup_failed:
  ereport(LOG,
          (errmsg("disabling peloton for lack of working socket")));

  if (addrs)
    pg_freeaddrinfo_all(hints.ai_family, addrs);

  if (pelotonSock != PGINVALID_SOCKET)
    closesocket(pelotonSock);
  pelotonSock = PGINVALID_SOCKET;

  /*
   * Adjust GUC variables to suppress useless activity, and for debugging
   * purposes (seeing track_counts off is a clue that we failed here). We
   * use PGC_S_OVERRIDE because there is no point in trying to turn it back
   * on from postgresql.conf without a restart.
   */
  SetConfigOption("track_counts", "off", PGC_INTERNAL, PGC_S_OVERRIDE);
}


/* ------------------------------------------------------------
 * Local support functions follow
 * ------------------------------------------------------------
 */

/* ----------
 * peloton_setheader() -
 *
 *    Set common header fields in a peloton message
 * ----------
 */
static void
peloton_setheader(Peloton_MsgHdr *hdr, PelotonMsgType mtype)
{
  hdr->m_type = mtype;
}


/* ----------
 * peloton_send() -
 *
 *    Send out one peloton message to the collector
 * ----------
 */
static void
peloton_send(void *msg, int len)
{
  int     rc;

  if (pelotonSock == PGINVALID_SOCKET)
    return;

  ((Peloton_MsgHdr *) msg)->m_size = len;

  /* We'll retry after EINTR, but ignore all other failures */
  do
  {
    rc = send(pelotonSock, msg, len, 0);
  } while (rc < 0 && errno == EINTR);

#ifdef USE_ASSERT_CHECKING
  /* In debug builds, log send failures ... */
  if (rc < 0)
    elog(LOG, "could not send to peloton: %m");
#endif
}

/* ----------
 * peloton_send_ping() -
 *
 *  Send some junk data to the collector to increase traffic.
 * ----------
 */
void
peloton_send_ping(void)
{
  Peloton_MsgDummy msg;

  if (pelotonSock == PGINVALID_SOCKET)
    return;

  peloton_setheader(&msg.m_hdr, PELOTON_MTYPE_DUMMY);
  peloton_send(&msg, sizeof(msg));
}

/* ----------
 * peloton_send_reply() -
 *
 *  Send reply to backend.
 * ----------
 */
void
peloton_send_reply(int status)
{
}

/* ----------
 * peloton_send_dml() -
 *
 *  Execute the given node to return a(nother) tuple.
 * ----------
 */
void
peloton_send_dml(Peloton_Status *status,
                 PlanState *node,
                 bool sendTuples,
                 DestReceiver *dest,
                 MemoryContext top_transaction_context,
                 MemoryContext cur_transaction_context)
{
  Peloton_MsgDML msg;
  PlanState *lnode;
  MemoryContext oldcontext;

  if (pelotonSock == PGINVALID_SOCKET)
    return;

  peloton_setheader(&msg.m_hdr, PELOTON_MTYPE_DML);

  msg.m_status = status;
  msg.m_planstate = node;
  msg.m_sendTuples = sendTuples;
  msg.m_dest = dest;
  msg.m_top_transaction_context = top_transaction_context;
  msg.m_cur_transaction_context = cur_transaction_context;

  peloton_send(&msg, sizeof(msg));
}

/* ----------
 * peloton_send_ddl -
 *
 *  Send DDL requests to Peloton.
 * ----------
 */
void
peloton_send_ddl(Peloton_Status *status,
                 Node *parsetree,
                 char *queryString,
                 MemoryContext top_transaction_context,
                 MemoryContext cur_transaction_context)
{
  Peloton_MsgDDL msg;
  MemoryContext oldcontext;

  if (pelotonSock == PGINVALID_SOCKET)
    return;

  peloton_setheader(&msg.m_hdr, PELOTON_MTYPE_DDL);

  msg.m_status = status;
  msg.m_parsetree = parsetree;
  msg.m_queryString = queryString;
  msg.m_top_transaction_context = top_transaction_context;
  msg.m_cur_transaction_context = cur_transaction_context;

  peloton_send(&msg, sizeof(msg));
}

/* ----------
 * peloton_process_dml -
 *
 *  Process DML requests in Peloton.
 * ----------
 */
static void
peloton_process_dml(Peloton_MsgDML *msg, int len)
{
  PlanState *planstate;
  Plan *plan;

  if(msg != NULL)
  {
    /* Get the planstate */
    planstate = msg->m_planstate;

    TopTransactionContext = msg->m_top_transaction_context;
    CurTransactionContext = msg->m_cur_transaction_context;

    if(planstate != NULL)
    {
      auto plan = peloton::bridge::PlanTransformer::TransformPlan(planstate);
<<<<<<< HEAD
=======
      peloton::bridge::PlanExecutor::ExecutePlan(plan);
>>>>>>> 262d236e

      if(plan){
//        peloton::bridge::PlanExecutor::PrintPlan(plan);
//        peloton::bridge::PlanExecutor::ExecutePlan(plan);
//        peloton::bridge::PlanTransformer::CleanPlanNodeTree(plan);
      }

    }
  }

  // Set Status
  msg->m_status->m_code = PELOTON_STYPE_SUCCESS;
}

/* ----------
 * peloton_process_ddl() -
 *
 *  Process DDL requests in Peloton.
 * ----------
 */
static void
peloton_process_ddl(Peloton_MsgDDL *msg, int len)
{
  Node* parsetree;
  char* queryString;
  Oid relation_oid;

  if(msg != NULL)
  {
    /* Get the queryString */
    queryString = msg->m_queryString;

    /* Get the parsetree */
    parsetree = msg->m_parsetree;

    TopTransactionContext = msg->m_top_transaction_context;
    CurTransactionContext = msg->m_cur_transaction_context;

    if(parsetree != NULL)
    {
      peloton::bridge::DDL::ProcessUtility(parsetree, queryString);
    }
  }

  // Set Status
  msg->m_status->m_code = PELOTON_STYPE_SUCCESS;
}

/* ----------
 * peloton_create_status() -
 *
 *  Allocate and initialize status space.
 * ----------
 */
Peloton_Status *
peloton_create_status()
{
  Peloton_Status *status = static_cast<Peloton_Status *>(palloc(sizeof(Peloton_Status)));

  status->m_code = PELOTON_STYPE_INVALID;

  return status;
}

/* ----------
 * peloton_get_status() -
 *
 *  Busy wait till we get status from Peloton.
 * ----------
 */
int
peloton_get_status(Peloton_Status *status)
{
  struct timespec duration = {0, 1000 * 100}; // 100 us
  int code;
  int retry = 10;

  if(status == NULL)
    return PELOTON_STYPE_INVALID;

  // Busy wait till we get a valid result
  while(status->m_code == PELOTON_STYPE_INVALID)
  {
    int rc;
    retry--;

    rc = nanosleep(&duration, NULL);
    if(rc < 0)
    {
      ereport(LOG,
              (errmsg("could not sleep waiting for Peloton: %m")));
      return PELOTON_STYPE_INVALID;
    }

    // Max retries over
    if(retry < 0)
    {
      return PELOTON_STYPE_INVALID;
    }
  }

  code = status->m_code;
  return code;
}

/* ----------
 * peloton_destroy_status() -
 *
 *  Deallocate status
 * ----------
 */
void
peloton_destroy_status(Peloton_Status *status)
{
  pfree(status);
}<|MERGE_RESOLUTION|>--- conflicted
+++ resolved
@@ -877,10 +877,6 @@
     if(planstate != NULL)
     {
       auto plan = peloton::bridge::PlanTransformer::TransformPlan(planstate);
-<<<<<<< HEAD
-=======
-      peloton::bridge::PlanExecutor::ExecutePlan(plan);
->>>>>>> 262d236e
 
       if(plan){
 //        peloton::bridge::PlanExecutor::PrintPlan(plan);
