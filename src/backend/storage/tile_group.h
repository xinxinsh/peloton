--- conflicted
+++ resolved
@@ -70,16 +70,11 @@
   // insert tuple at next available slot in tile if a slot exists
   oid_t InsertTuple(txn_id_t transaction_id, const Tuple *tuple);
 
-<<<<<<< HEAD
   // insert tuple at specific tuple slot
   // used by recovery mode
   oid_t InsertTuple(txn_id_t transaction_id, oid_t tuple_slot_id, const Tuple *tuple);
 
-  // reclaim tuple at given slot
-  void ReclaimTuple(oid_t tuple_slot_id);
-
-=======
->>>>>>> 19531a19
+
   // returns tuple at given slot in tile if it exists
   Tuple *SelectTuple(oid_t tile_offset, oid_t tuple_slot_id);
 
